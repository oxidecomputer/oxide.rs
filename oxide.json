{
  "openapi": "3.0.3",
  "info": {
    "title": "Oxide Region API",
    "description": "API for interacting with the Oxide control plane",
    "contact": {
      "url": "https://oxide.computer",
      "email": "api@oxide.computer"
    },
    "version": "0.0.1"
  },
  "paths": {
    "/device/auth": {
      "post": {
        "tags": ["hidden"],
        "summary": "Start an OAuth 2.0 Device Authorization Grant",
        "description": "This endpoint is designed to be accessed from an *unauthenticated* API client. It generates and records a `device_code` and `user_code` which must be verified and confirmed prior to a token being granted.",
        "operationId": "device_auth_request",
        "requestBody": {
          "content": {
            "application/x-www-form-urlencoded": {
              "schema": {
                "$ref": "#/components/schemas/DeviceAuthRequest"
              }
            }
          },
          "required": true
        },
        "responses": {
          "default": {
            "description": "",
            "content": {
              "*/*": {
                "schema": {}
              }
            }
          }
        }
      }
    },
    "/device/confirm": {
      "post": {
        "tags": ["hidden"],
        "summary": "Confirm an OAuth 2.0 Device Authorization Grant",
        "description": "This endpoint is designed to be accessed by the user agent (browser), not the client requesting the token. So we do not actually return the token here; it will be returned in response to the poll on `/device/token`.",
        "operationId": "device_auth_confirm",
        "requestBody": {
          "content": {
            "application/json": {
              "schema": {
                "$ref": "#/components/schemas/DeviceAuthVerify"
              }
            }
          },
          "required": true
        },
        "responses": {
          "204": {
            "description": "resource updated"
          },
          "4XX": {
            "$ref": "#/components/responses/Error"
          },
          "5XX": {
            "$ref": "#/components/responses/Error"
          }
        }
      }
    },
    "/device/token": {
      "post": {
        "tags": ["hidden"],
        "summary": "Request a device access token",
        "description": "This endpoint should be polled by the client until the user code is verified and the grant is confirmed.",
        "operationId": "device_access_token",
        "requestBody": {
          "content": {
            "application/x-www-form-urlencoded": {
              "schema": {
                "$ref": "#/components/schemas/DeviceAccessTokenRequest"
              }
            }
          },
          "required": true
        },
        "responses": {
          "default": {
            "description": "",
            "content": {
              "*/*": {
                "schema": {}
              }
            }
          }
        }
      }
    },
    "/login/{silo_name}/saml/{provider_name}": {
      "post": {
        "tags": ["login"],
        "summary": "Authenticate a user via SAML",
        "operationId": "login_saml",
        "parameters": [
          {
            "in": "path",
            "name": "provider_name",
            "required": true,
            "schema": {
              "$ref": "#/components/schemas/Name"
            }
          },
          {
            "in": "path",
            "name": "silo_name",
            "required": true,
            "schema": {
              "$ref": "#/components/schemas/Name"
            }
          }
        ],
        "requestBody": {
          "content": {
            "application/octet-stream": {
              "schema": {
                "type": "string",
                "format": "binary"
              }
            }
          },
          "required": true
        },
        "responses": {
          "303": {
            "description": "redirect (see other)",
            "headers": {
              "location": {
                "description": "HTTP \"Location\" header",
                "style": "simple",
                "required": true,
                "schema": {
                  "type": "string"
                }
              }
            }
          },
          "4XX": {
            "$ref": "#/components/responses/Error"
          },
          "5XX": {
            "$ref": "#/components/responses/Error"
          }
        }
      }
    },
    "/v1/certificates": {
      "get": {
        "tags": ["silos"],
        "summary": "List certificates for external endpoints",
        "description": "Returns a list of TLS certificates used for the external API (for the current Silo).  These are sorted by creation date, with the most recent certificates appearing first.",
        "operationId": "certificate_list",
        "parameters": [
          {
            "in": "query",
            "name": "limit",
            "description": "Maximum number of items returned by a single call",
            "schema": {
              "nullable": true,
              "type": "integer",
              "format": "uint32",
              "minimum": 1
            }
          },
          {
            "in": "query",
            "name": "page_token",
            "description": "Token returned by previous call to retrieve the subsequent page",
            "schema": {
              "nullable": true,
              "type": "string"
            }
          },
          {
            "in": "query",
            "name": "sort_by",
            "schema": {
              "$ref": "#/components/schemas/NameOrIdSortMode"
            }
          }
        ],
        "responses": {
          "200": {
            "description": "successful operation",
            "content": {
              "application/json": {
                "schema": {
                  "$ref": "#/components/schemas/CertificateResultsPage"
                }
              }
            }
          },
          "4XX": {
            "$ref": "#/components/responses/Error"
          },
          "5XX": {
            "$ref": "#/components/responses/Error"
          }
        },
        "x-dropshot-pagination": {
          "required": []
        }
      },
      "post": {
        "tags": ["silos"],
        "summary": "Create a new system-wide x.509 certificate",
        "description": "This certificate is automatically used by the Oxide Control plane to serve external connections.",
        "operationId": "certificate_create",
        "requestBody": {
          "content": {
            "application/json": {
              "schema": {
                "$ref": "#/components/schemas/CertificateCreate"
              }
            }
          },
          "required": true
        },
        "responses": {
          "201": {
            "description": "successful creation",
            "content": {
              "application/json": {
                "schema": {
                  "$ref": "#/components/schemas/Certificate"
                }
              }
            }
          },
          "4XX": {
            "$ref": "#/components/responses/Error"
          },
          "5XX": {
            "$ref": "#/components/responses/Error"
          }
        }
      }
    },
    "/v1/certificates/{certificate}": {
      "get": {
        "tags": ["silos"],
        "summary": "Fetch a certificate",
        "description": "Returns the details of a specific certificate",
        "operationId": "certificate_view",
        "parameters": [
          {
            "in": "path",
            "name": "certificate",
            "required": true,
            "schema": {
              "$ref": "#/components/schemas/NameOrId"
            }
          }
        ],
        "responses": {
          "200": {
            "description": "successful operation",
            "content": {
              "application/json": {
                "schema": {
                  "$ref": "#/components/schemas/Certificate"
                }
              }
            }
          },
          "4XX": {
            "$ref": "#/components/responses/Error"
          },
          "5XX": {
            "$ref": "#/components/responses/Error"
          }
        }
      },
      "delete": {
        "tags": ["silos"],
        "summary": "Delete a certificate",
        "description": "Permanently delete a certificate. This operation cannot be undone.",
        "operationId": "certificate_delete",
        "parameters": [
          {
            "in": "path",
            "name": "certificate",
            "required": true,
            "schema": {
              "$ref": "#/components/schemas/NameOrId"
            }
          }
        ],
        "responses": {
          "204": {
            "description": "successful deletion"
          },
          "4XX": {
            "$ref": "#/components/responses/Error"
          },
          "5XX": {
            "$ref": "#/components/responses/Error"
          }
        }
      }
    },
    "/v1/disks": {
      "get": {
        "tags": ["disks"],
        "summary": "List disks",
        "operationId": "disk_list",
        "parameters": [
          {
            "in": "query",
            "name": "limit",
            "description": "Maximum number of items returned by a single call",
            "schema": {
              "nullable": true,
              "type": "integer",
              "format": "uint32",
              "minimum": 1
            }
          },
          {
            "in": "query",
            "name": "page_token",
            "description": "Token returned by previous call to retrieve the subsequent page",
            "schema": {
              "nullable": true,
              "type": "string"
            }
          },
          {
            "in": "query",
            "name": "project",
            "description": "Name or ID of the project",
            "schema": {
              "$ref": "#/components/schemas/NameOrId"
            }
          },
          {
            "in": "query",
            "name": "sort_by",
            "schema": {
              "$ref": "#/components/schemas/NameOrIdSortMode"
            }
          }
        ],
        "responses": {
          "200": {
            "description": "successful operation",
            "content": {
              "application/json": {
                "schema": {
                  "$ref": "#/components/schemas/DiskResultsPage"
                }
              }
            }
          },
          "4XX": {
            "$ref": "#/components/responses/Error"
          },
          "5XX": {
            "$ref": "#/components/responses/Error"
          }
        },
        "x-dropshot-pagination": {
          "required": ["project"]
        }
      },
      "post": {
        "tags": ["disks"],
        "summary": "Create a disk",
        "operationId": "disk_create",
        "parameters": [
          {
            "in": "query",
            "name": "project",
            "description": "Name or ID of the project",
            "required": true,
            "schema": {
              "$ref": "#/components/schemas/NameOrId"
            }
          }
        ],
        "requestBody": {
          "content": {
            "application/json": {
              "schema": {
                "$ref": "#/components/schemas/DiskCreate"
              }
            }
          },
          "required": true
        },
        "responses": {
          "201": {
            "description": "successful creation",
            "content": {
              "application/json": {
                "schema": {
                  "$ref": "#/components/schemas/Disk"
                }
              }
            }
          },
          "4XX": {
            "$ref": "#/components/responses/Error"
          },
          "5XX": {
            "$ref": "#/components/responses/Error"
          }
        }
      }
    },
    "/v1/disks/{disk}": {
      "get": {
        "tags": ["disks"],
        "summary": "Fetch a disk",
        "operationId": "disk_view",
        "parameters": [
          {
            "in": "path",
            "name": "disk",
            "description": "Name or ID of the disk",
            "required": true,
            "schema": {
              "$ref": "#/components/schemas/NameOrId"
            }
          },
          {
            "in": "query",
            "name": "project",
            "description": "Name or ID of the project",
            "schema": {
              "$ref": "#/components/schemas/NameOrId"
            }
          }
        ],
        "responses": {
          "200": {
            "description": "successful operation",
            "content": {
              "application/json": {
                "schema": {
                  "$ref": "#/components/schemas/Disk"
                }
              }
            }
          },
          "4XX": {
            "$ref": "#/components/responses/Error"
          },
          "5XX": {
            "$ref": "#/components/responses/Error"
          }
        }
      },
      "delete": {
        "tags": ["disks"],
        "summary": "Delete a disk",
        "operationId": "disk_delete",
        "parameters": [
          {
            "in": "path",
            "name": "disk",
            "description": "Name or ID of the disk",
            "required": true,
            "schema": {
              "$ref": "#/components/schemas/NameOrId"
            }
          },
          {
            "in": "query",
            "name": "project",
            "description": "Name or ID of the project",
            "schema": {
              "$ref": "#/components/schemas/NameOrId"
            }
          }
        ],
        "responses": {
          "204": {
            "description": "successful deletion"
          },
          "4XX": {
            "$ref": "#/components/responses/Error"
          },
          "5XX": {
            "$ref": "#/components/responses/Error"
          }
        }
      }
    },
    "/v1/disks/{disk}/bulk-write": {
      "post": {
        "tags": ["disks"],
        "summary": "Import blocks into a disk",
        "operationId": "disk_bulk_write_import",
        "parameters": [
          {
            "in": "path",
            "name": "disk",
            "description": "Name or ID of the disk",
            "required": true,
            "schema": {
              "$ref": "#/components/schemas/NameOrId"
            }
          },
          {
            "in": "query",
            "name": "project",
            "description": "Name or ID of the project",
            "schema": {
              "$ref": "#/components/schemas/NameOrId"
            }
          }
        ],
        "requestBody": {
          "content": {
            "application/json": {
              "schema": {
                "$ref": "#/components/schemas/ImportBlocksBulkWrite"
              }
            }
          },
          "required": true
        },
        "responses": {
          "204": {
            "description": "resource updated"
          },
          "4XX": {
            "$ref": "#/components/responses/Error"
          },
          "5XX": {
            "$ref": "#/components/responses/Error"
          }
        }
      }
    },
    "/v1/disks/{disk}/bulk-write-start": {
      "post": {
        "tags": ["disks"],
        "summary": "Start importing blocks into a disk",
        "description": "Start the process of importing blocks into a disk",
        "operationId": "disk_bulk_write_import_start",
        "parameters": [
          {
            "in": "path",
            "name": "disk",
            "description": "Name or ID of the disk",
            "required": true,
            "schema": {
              "$ref": "#/components/schemas/NameOrId"
            }
          },
          {
            "in": "query",
            "name": "project",
            "description": "Name or ID of the project",
            "schema": {
              "$ref": "#/components/schemas/NameOrId"
            }
          }
        ],
        "responses": {
          "204": {
            "description": "resource updated"
          },
          "4XX": {
            "$ref": "#/components/responses/Error"
          },
          "5XX": {
            "$ref": "#/components/responses/Error"
          }
        }
      }
    },
    "/v1/disks/{disk}/bulk-write-stop": {
      "post": {
        "tags": ["disks"],
        "summary": "Stop importing blocks into a disk",
        "description": "Stop the process of importing blocks into a disk",
        "operationId": "disk_bulk_write_import_stop",
        "parameters": [
          {
            "in": "path",
            "name": "disk",
            "description": "Name or ID of the disk",
            "required": true,
            "schema": {
              "$ref": "#/components/schemas/NameOrId"
            }
          },
          {
            "in": "query",
            "name": "project",
            "description": "Name or ID of the project",
            "schema": {
              "$ref": "#/components/schemas/NameOrId"
            }
          }
        ],
        "responses": {
          "204": {
            "description": "resource updated"
          },
          "4XX": {
            "$ref": "#/components/responses/Error"
          },
          "5XX": {
            "$ref": "#/components/responses/Error"
          }
        }
      }
    },
    "/v1/disks/{disk}/finalize": {
      "post": {
        "tags": ["disks"],
        "summary": "Confirm disk block import completion",
        "operationId": "disk_finalize_import",
        "parameters": [
          {
            "in": "path",
            "name": "disk",
            "description": "Name or ID of the disk",
            "required": true,
            "schema": {
              "$ref": "#/components/schemas/NameOrId"
            }
          },
          {
            "in": "query",
            "name": "project",
            "description": "Name or ID of the project",
            "schema": {
              "$ref": "#/components/schemas/NameOrId"
            }
          }
        ],
        "requestBody": {
          "content": {
            "application/json": {
              "schema": {
                "$ref": "#/components/schemas/FinalizeDisk"
              }
            }
          },
          "required": true
        },
        "responses": {
          "204": {
            "description": "resource updated"
          },
          "4XX": {
            "$ref": "#/components/responses/Error"
          },
          "5XX": {
            "$ref": "#/components/responses/Error"
          }
        }
      }
    },
    "/v1/disks/{disk}/import": {
      "post": {
        "tags": ["disks"],
        "summary": "Request to import blocks from URL",
        "operationId": "disk_import_blocks_from_url",
        "parameters": [
          {
            "in": "path",
            "name": "disk",
            "description": "Name or ID of the disk",
            "required": true,
            "schema": {
              "$ref": "#/components/schemas/NameOrId"
            }
          },
          {
            "in": "query",
            "name": "project",
            "description": "Name or ID of the project",
            "schema": {
              "$ref": "#/components/schemas/NameOrId"
            }
          }
        ],
        "requestBody": {
          "content": {
            "application/json": {
              "schema": {
                "$ref": "#/components/schemas/ImportBlocksFromUrl"
              }
            }
          },
          "required": true
        },
        "responses": {
          "204": {
            "description": "resource updated"
          },
          "4XX": {
            "$ref": "#/components/responses/Error"
          },
          "5XX": {
            "$ref": "#/components/responses/Error"
          }
        }
      }
    },
    "/v1/disks/{disk}/metrics/{metric}": {
      "get": {
        "tags": ["disks"],
        "summary": "Fetch disk metrics",
        "operationId": "disk_metrics_list",
        "parameters": [
          {
            "in": "path",
            "name": "disk",
            "required": true,
            "schema": {
              "$ref": "#/components/schemas/NameOrId"
            }
          },
          {
            "in": "path",
            "name": "metric",
            "required": true,
            "schema": {
              "$ref": "#/components/schemas/DiskMetricName"
            }
          },
          {
            "in": "query",
            "name": "end_time",
            "description": "An exclusive end time of metrics.",
            "schema": {
              "type": "string",
              "format": "date-time"
            }
          },
          {
            "in": "query",
            "name": "limit",
            "description": "Maximum number of items returned by a single call",
            "schema": {
              "nullable": true,
              "type": "integer",
              "format": "uint32",
              "minimum": 1
            }
          },
          {
            "in": "query",
            "name": "order",
            "description": "Query result order",
            "schema": {
              "$ref": "#/components/schemas/PaginationOrder"
            }
          },
          {
            "in": "query",
            "name": "page_token",
            "description": "Token returned by previous call to retrieve the subsequent page",
            "schema": {
              "nullable": true,
              "type": "string"
            }
          },
          {
            "in": "query",
            "name": "start_time",
            "description": "An inclusive start time of metrics.",
            "schema": {
              "type": "string",
              "format": "date-time"
            }
          },
          {
            "in": "query",
            "name": "project",
            "description": "Name or ID of the project",
            "schema": {
              "$ref": "#/components/schemas/NameOrId"
            }
          }
        ],
        "responses": {
          "200": {
            "description": "successful operation",
            "content": {
              "application/json": {
                "schema": {
                  "$ref": "#/components/schemas/MeasurementResultsPage"
                }
              }
            }
          },
          "4XX": {
            "$ref": "#/components/responses/Error"
          },
          "5XX": {
            "$ref": "#/components/responses/Error"
          }
        },
        "x-dropshot-pagination": {
          "required": ["end_time", "start_time"]
        }
      }
    },
    "/v1/groups": {
      "get": {
        "tags": ["silos"],
        "summary": "List groups",
        "operationId": "group_list",
        "parameters": [
          {
            "in": "query",
            "name": "limit",
            "description": "Maximum number of items returned by a single call",
            "schema": {
              "nullable": true,
              "type": "integer",
              "format": "uint32",
              "minimum": 1
            }
          },
          {
            "in": "query",
            "name": "page_token",
            "description": "Token returned by previous call to retrieve the subsequent page",
            "schema": {
              "nullable": true,
              "type": "string"
            }
          },
          {
            "in": "query",
            "name": "sort_by",
            "schema": {
              "$ref": "#/components/schemas/IdSortMode"
            }
          }
        ],
        "responses": {
          "200": {
            "description": "successful operation",
            "content": {
              "application/json": {
                "schema": {
                  "$ref": "#/components/schemas/GroupResultsPage"
                }
              }
            }
          },
          "4XX": {
            "$ref": "#/components/responses/Error"
          },
          "5XX": {
            "$ref": "#/components/responses/Error"
          }
        },
        "x-dropshot-pagination": {
          "required": []
        }
      }
    },
    "/v1/groups/{group_id}": {
      "get": {
        "tags": ["silos"],
        "summary": "Fetch group",
        "operationId": "group_view",
        "parameters": [
          {
            "in": "path",
            "name": "group_id",
            "description": "ID of the group",
            "required": true,
            "schema": {
              "type": "string",
              "format": "uuid"
            }
          }
        ],
        "responses": {
          "200": {
            "description": "successful operation",
            "content": {
              "application/json": {
                "schema": {
                  "$ref": "#/components/schemas/Group"
                }
              }
            }
          },
          "4XX": {
            "$ref": "#/components/responses/Error"
          },
          "5XX": {
            "$ref": "#/components/responses/Error"
          }
        }
      }
    },
    "/v1/images": {
      "get": {
        "tags": ["images"],
        "summary": "List images",
        "description": "List images which are global or scoped to the specified project. The images are returned sorted by creation date, with the most recent images appearing first.",
        "operationId": "image_list",
        "parameters": [
          {
            "in": "query",
            "name": "include_silo_images",
            "description": "Flag used to indicate if silo scoped images should be included when listing project images. Only valid when `project` is provided.",
            "schema": {
              "nullable": true,
              "type": "boolean"
            }
          },
          {
            "in": "query",
            "name": "limit",
            "description": "Maximum number of items returned by a single call",
            "schema": {
              "nullable": true,
              "type": "integer",
              "format": "uint32",
              "minimum": 1
            }
          },
          {
            "in": "query",
            "name": "page_token",
            "description": "Token returned by previous call to retrieve the subsequent page",
            "schema": {
              "nullable": true,
              "type": "string"
            }
          },
          {
            "in": "query",
            "name": "project",
            "description": "Name or ID of the project",
            "schema": {
              "$ref": "#/components/schemas/NameOrId"
            }
          },
          {
            "in": "query",
            "name": "sort_by",
            "schema": {
              "$ref": "#/components/schemas/NameOrIdSortMode"
            }
          }
        ],
        "responses": {
          "200": {
            "description": "successful operation",
            "content": {
              "application/json": {
                "schema": {
                  "$ref": "#/components/schemas/ImageResultsPage"
                }
              }
            }
          },
          "4XX": {
            "$ref": "#/components/responses/Error"
          },
          "5XX": {
            "$ref": "#/components/responses/Error"
          }
        },
        "x-dropshot-pagination": {
          "required": []
        }
      },
      "post": {
        "tags": ["images"],
        "summary": "Create an image",
        "description": "Create a new image in a project.",
        "operationId": "image_create",
        "parameters": [
          {
            "in": "query",
            "name": "project",
            "description": "Name or ID of the project",
            "schema": {
              "$ref": "#/components/schemas/NameOrId"
            }
          }
        ],
        "requestBody": {
          "content": {
            "application/json": {
              "schema": {
                "$ref": "#/components/schemas/ImageCreate"
              }
            }
          },
          "required": true
        },
        "responses": {
          "201": {
            "description": "successful creation",
            "content": {
              "application/json": {
                "schema": {
                  "$ref": "#/components/schemas/Image"
                }
              }
            }
          },
          "4XX": {
            "$ref": "#/components/responses/Error"
          },
          "5XX": {
            "$ref": "#/components/responses/Error"
          }
        }
      }
    },
    "/v1/images/{image}": {
      "get": {
        "tags": ["images"],
        "summary": "Fetch an image",
        "description": "Fetch the details for a specific image in a project.",
        "operationId": "image_view",
        "parameters": [
          {
            "in": "path",
            "name": "image",
            "description": "Name or ID of the image",
            "required": true,
            "schema": {
              "$ref": "#/components/schemas/NameOrId"
            }
          },
          {
            "in": "query",
            "name": "project",
            "description": "Name or ID of the project",
            "schema": {
              "$ref": "#/components/schemas/NameOrId"
            }
          }
        ],
        "responses": {
          "200": {
            "description": "successful operation",
            "content": {
              "application/json": {
                "schema": {
                  "$ref": "#/components/schemas/Image"
                }
              }
            }
          },
          "4XX": {
            "$ref": "#/components/responses/Error"
          },
          "5XX": {
            "$ref": "#/components/responses/Error"
          }
        }
      },
      "delete": {
        "tags": ["images"],
        "summary": "Delete an image",
        "description": "Permanently delete an image from a project. This operation cannot be undone. Any instances in the project using the image will continue to run, however new instances can not be created with this image.",
        "operationId": "image_delete",
        "parameters": [
          {
            "in": "path",
            "name": "image",
            "description": "Name or ID of the image",
            "required": true,
            "schema": {
              "$ref": "#/components/schemas/NameOrId"
            }
          },
          {
            "in": "query",
            "name": "project",
            "description": "Name or ID of the project",
            "schema": {
              "$ref": "#/components/schemas/NameOrId"
            }
          }
        ],
        "responses": {
          "204": {
            "description": "successful deletion"
          },
          "4XX": {
            "$ref": "#/components/responses/Error"
          },
          "5XX": {
            "$ref": "#/components/responses/Error"
          }
        }
      }
    },
    "/v1/images/{image}/demote": {
      "post": {
        "tags": ["images"],
        "summary": "Demote a silo image",
        "description": "Demote a silo image to be visible only to a specified project",
        "operationId": "image_demote",
        "parameters": [
          {
            "in": "path",
            "name": "image",
            "description": "Name or ID of the image",
            "required": true,
            "schema": {
              "$ref": "#/components/schemas/NameOrId"
            }
          },
          {
            "in": "query",
            "name": "project",
            "description": "Name or ID of the project",
            "required": true,
            "schema": {
              "$ref": "#/components/schemas/NameOrId"
            }
          }
        ],
        "responses": {
          "202": {
            "description": "successfully enqueued operation",
            "content": {
              "application/json": {
                "schema": {
                  "$ref": "#/components/schemas/Image"
                }
              }
            }
          },
          "4XX": {
            "$ref": "#/components/responses/Error"
          },
          "5XX": {
            "$ref": "#/components/responses/Error"
          }
        }
      }
    },
    "/v1/images/{image}/promote": {
      "post": {
        "tags": ["images"],
        "summary": "Promote a project image",
        "description": "Promote a project image to be visible to all projects in the silo",
        "operationId": "image_promote",
        "parameters": [
          {
            "in": "path",
            "name": "image",
            "description": "Name or ID of the image",
            "required": true,
            "schema": {
              "$ref": "#/components/schemas/NameOrId"
            }
          },
          {
            "in": "query",
            "name": "project",
            "description": "Name or ID of the project",
            "schema": {
              "$ref": "#/components/schemas/NameOrId"
            }
          }
        ],
        "responses": {
          "202": {
            "description": "successfully enqueued operation",
            "content": {
              "application/json": {
                "schema": {
                  "$ref": "#/components/schemas/Image"
                }
              }
            }
          },
          "4XX": {
            "$ref": "#/components/responses/Error"
          },
          "5XX": {
            "$ref": "#/components/responses/Error"
          }
        }
      }
    },
    "/v1/instances": {
      "get": {
        "tags": ["instances"],
        "summary": "List instances",
        "operationId": "instance_list",
        "parameters": [
          {
            "in": "query",
            "name": "limit",
            "description": "Maximum number of items returned by a single call",
            "schema": {
              "nullable": true,
              "type": "integer",
              "format": "uint32",
              "minimum": 1
            }
          },
          {
            "in": "query",
            "name": "page_token",
            "description": "Token returned by previous call to retrieve the subsequent page",
            "schema": {
              "nullable": true,
              "type": "string"
            }
          },
          {
            "in": "query",
            "name": "project",
            "description": "Name or ID of the project",
            "schema": {
              "$ref": "#/components/schemas/NameOrId"
            }
          },
          {
            "in": "query",
            "name": "sort_by",
            "schema": {
              "$ref": "#/components/schemas/NameOrIdSortMode"
            }
          }
        ],
        "responses": {
          "200": {
            "description": "successful operation",
            "content": {
              "application/json": {
                "schema": {
                  "$ref": "#/components/schemas/InstanceResultsPage"
                }
              }
            }
          },
          "4XX": {
            "$ref": "#/components/responses/Error"
          },
          "5XX": {
            "$ref": "#/components/responses/Error"
          }
        },
        "x-dropshot-pagination": {
          "required": ["project"]
        }
      },
      "post": {
        "tags": ["instances"],
        "summary": "Create an instance",
        "operationId": "instance_create",
        "parameters": [
          {
            "in": "query",
            "name": "project",
            "description": "Name or ID of the project",
            "required": true,
            "schema": {
              "$ref": "#/components/schemas/NameOrId"
            }
          }
        ],
        "requestBody": {
          "content": {
            "application/json": {
              "schema": {
                "$ref": "#/components/schemas/InstanceCreate"
              }
            }
          },
          "required": true
        },
        "responses": {
          "201": {
            "description": "successful creation",
            "content": {
              "application/json": {
                "schema": {
                  "$ref": "#/components/schemas/Instance"
                }
              }
            }
          },
          "4XX": {
            "$ref": "#/components/responses/Error"
          },
          "5XX": {
            "$ref": "#/components/responses/Error"
          }
        }
      }
    },
    "/v1/instances/{instance}": {
      "get": {
        "tags": ["instances"],
        "summary": "Fetch an instance",
        "operationId": "instance_view",
        "parameters": [
          {
            "in": "query",
            "name": "project",
            "description": "Name or ID of the project",
            "schema": {
              "$ref": "#/components/schemas/NameOrId"
            }
          },
          {
            "in": "path",
            "name": "instance",
            "description": "Name or ID of the instance",
            "required": true,
            "schema": {
              "$ref": "#/components/schemas/NameOrId"
            }
          }
        ],
        "responses": {
          "200": {
            "description": "successful operation",
            "content": {
              "application/json": {
                "schema": {
                  "$ref": "#/components/schemas/Instance"
                }
              }
            }
          },
          "4XX": {
            "$ref": "#/components/responses/Error"
          },
          "5XX": {
            "$ref": "#/components/responses/Error"
          }
        }
      },
      "delete": {
        "tags": ["instances"],
        "summary": "Delete an instance",
        "operationId": "instance_delete",
        "parameters": [
          {
            "in": "query",
            "name": "project",
            "description": "Name or ID of the project",
            "schema": {
              "$ref": "#/components/schemas/NameOrId"
            }
          },
          {
            "in": "path",
            "name": "instance",
            "description": "Name or ID of the instance",
            "required": true,
            "schema": {
              "$ref": "#/components/schemas/NameOrId"
            }
          }
        ],
        "responses": {
          "204": {
            "description": "successful deletion"
          },
          "4XX": {
            "$ref": "#/components/responses/Error"
          },
          "5XX": {
            "$ref": "#/components/responses/Error"
          }
        }
      }
    },
    "/v1/instances/{instance}/disks": {
      "get": {
        "tags": ["instances"],
        "summary": "List an instance's disks",
        "operationId": "instance_disk_list",
        "parameters": [
          {
            "in": "query",
            "name": "limit",
            "description": "Maximum number of items returned by a single call",
            "schema": {
              "nullable": true,
              "type": "integer",
              "format": "uint32",
              "minimum": 1
            }
          },
          {
            "in": "query",
            "name": "page_token",
            "description": "Token returned by previous call to retrieve the subsequent page",
            "schema": {
              "nullable": true,
              "type": "string"
            }
          },
          {
            "in": "query",
            "name": "project",
            "description": "Name or ID of the project",
            "schema": {
              "$ref": "#/components/schemas/NameOrId"
            }
          },
          {
            "in": "query",
            "name": "sort_by",
            "schema": {
              "$ref": "#/components/schemas/NameOrIdSortMode"
            }
          },
          {
            "in": "path",
            "name": "instance",
            "description": "Name or ID of the instance",
            "required": true,
            "schema": {
              "$ref": "#/components/schemas/NameOrId"
            }
          }
        ],
        "responses": {
          "200": {
            "description": "successful operation",
            "content": {
              "application/json": {
                "schema": {
                  "$ref": "#/components/schemas/DiskResultsPage"
                }
              }
            }
          },
          "4XX": {
            "$ref": "#/components/responses/Error"
          },
          "5XX": {
            "$ref": "#/components/responses/Error"
          }
        },
        "x-dropshot-pagination": {
          "required": []
        }
      }
    },
    "/v1/instances/{instance}/disks/attach": {
      "post": {
        "tags": ["instances"],
        "summary": "Attach a disk to an instance",
        "operationId": "instance_disk_attach",
        "parameters": [
          {
            "in": "path",
            "name": "instance",
            "description": "Name or ID of the instance",
            "required": true,
            "schema": {
              "$ref": "#/components/schemas/NameOrId"
            }
          },
          {
            "in": "query",
            "name": "project",
            "description": "Name or ID of the project",
            "schema": {
              "$ref": "#/components/schemas/NameOrId"
            }
          }
        ],
        "requestBody": {
          "content": {
            "application/json": {
              "schema": {
                "$ref": "#/components/schemas/DiskPath"
              }
            }
          },
          "required": true
        },
        "responses": {
          "202": {
            "description": "successfully enqueued operation",
            "content": {
              "application/json": {
                "schema": {
                  "$ref": "#/components/schemas/Disk"
                }
              }
            }
          },
          "4XX": {
            "$ref": "#/components/responses/Error"
          },
          "5XX": {
            "$ref": "#/components/responses/Error"
          }
        }
      }
    },
    "/v1/instances/{instance}/disks/detach": {
      "post": {
        "tags": ["instances"],
        "summary": "Detach a disk from an instance",
        "operationId": "instance_disk_detach",
        "parameters": [
          {
            "in": "path",
            "name": "instance",
            "description": "Name or ID of the instance",
            "required": true,
            "schema": {
              "$ref": "#/components/schemas/NameOrId"
            }
          },
          {
            "in": "query",
            "name": "project",
            "description": "Name or ID of the project",
            "schema": {
              "$ref": "#/components/schemas/NameOrId"
            }
          }
        ],
        "requestBody": {
          "content": {
            "application/json": {
              "schema": {
                "$ref": "#/components/schemas/DiskPath"
              }
            }
          },
          "required": true
        },
        "responses": {
          "202": {
            "description": "successfully enqueued operation",
            "content": {
              "application/json": {
                "schema": {
                  "$ref": "#/components/schemas/Disk"
                }
              }
            }
          },
          "4XX": {
            "$ref": "#/components/responses/Error"
          },
          "5XX": {
            "$ref": "#/components/responses/Error"
          }
        }
      }
    },
    "/v1/instances/{instance}/external-ips": {
      "get": {
        "tags": ["instances"],
        "summary": "List external IP addresses",
        "operationId": "instance_external_ip_list",
        "parameters": [
          {
            "in": "query",
            "name": "project",
            "description": "Name or ID of the project",
            "schema": {
              "$ref": "#/components/schemas/NameOrId"
            }
          },
          {
            "in": "path",
            "name": "instance",
            "description": "Name or ID of the instance",
            "required": true,
            "schema": {
              "$ref": "#/components/schemas/NameOrId"
            }
          }
        ],
        "responses": {
          "200": {
            "description": "successful operation",
            "content": {
              "application/json": {
                "schema": {
                  "$ref": "#/components/schemas/ExternalIpResultsPage"
                }
              }
            }
          },
          "4XX": {
            "$ref": "#/components/responses/Error"
          },
          "5XX": {
            "$ref": "#/components/responses/Error"
          }
        }
      }
    },
    "/v1/instances/{instance}/migrate": {
      "post": {
        "tags": ["instances"],
        "summary": "Migrate an instance",
        "operationId": "instance_migrate",
        "parameters": [
          {
            "in": "query",
            "name": "project",
            "description": "Name or ID of the project",
            "schema": {
              "$ref": "#/components/schemas/NameOrId"
            }
          },
          {
            "in": "path",
            "name": "instance",
            "description": "Name or ID of the instance",
            "required": true,
            "schema": {
              "$ref": "#/components/schemas/NameOrId"
            }
          }
        ],
        "requestBody": {
          "content": {
            "application/json": {
              "schema": {
                "$ref": "#/components/schemas/InstanceMigrate"
              }
            }
          },
          "required": true
        },
        "responses": {
          "200": {
            "description": "successful operation",
            "content": {
              "application/json": {
                "schema": {
                  "$ref": "#/components/schemas/Instance"
                }
              }
            }
          },
          "4XX": {
            "$ref": "#/components/responses/Error"
          },
          "5XX": {
            "$ref": "#/components/responses/Error"
          }
        }
      }
    },
    "/v1/instances/{instance}/reboot": {
      "post": {
        "tags": ["instances"],
        "summary": "Reboot an instance",
        "operationId": "instance_reboot",
        "parameters": [
          {
            "in": "query",
            "name": "project",
            "description": "Name or ID of the project",
            "schema": {
              "$ref": "#/components/schemas/NameOrId"
            }
          },
          {
            "in": "path",
            "name": "instance",
            "description": "Name or ID of the instance",
            "required": true,
            "schema": {
              "$ref": "#/components/schemas/NameOrId"
            }
          }
        ],
        "responses": {
          "202": {
            "description": "successfully enqueued operation",
            "content": {
              "application/json": {
                "schema": {
                  "$ref": "#/components/schemas/Instance"
                }
              }
            }
          },
          "4XX": {
            "$ref": "#/components/responses/Error"
          },
          "5XX": {
            "$ref": "#/components/responses/Error"
          }
        }
      }
    },
    "/v1/instances/{instance}/serial-console": {
      "get": {
        "tags": ["instances"],
        "summary": "Fetch an instance's serial console",
        "operationId": "instance_serial_console",
        "parameters": [
          {
            "in": "path",
            "name": "instance",
            "description": "Name or ID of the instance",
            "required": true,
            "schema": {
              "$ref": "#/components/schemas/NameOrId"
            }
          },
          {
            "in": "query",
            "name": "from_start",
            "description": "Character index in the serial buffer from which to read, counting the bytes output since instance start. If this is not provided, `most_recent` must be provided, and if this *is* provided, `most_recent` must *not* be provided.",
            "schema": {
              "nullable": true,
              "type": "integer",
              "format": "uint64",
              "minimum": 0
            }
          },
          {
            "in": "query",
            "name": "max_bytes",
            "description": "Maximum number of bytes of buffered serial console contents to return. If the requested range runs to the end of the available buffer, the data returned will be shorter than `max_bytes`.",
            "schema": {
              "nullable": true,
              "type": "integer",
              "format": "uint64",
              "minimum": 0
            }
          },
          {
            "in": "query",
            "name": "most_recent",
            "description": "Character index in the serial buffer from which to read, counting *backward* from the most recently buffered data retrieved from the instance. (See note on `from_start` about mutual exclusivity)",
            "schema": {
              "nullable": true,
              "type": "integer",
              "format": "uint64",
              "minimum": 0
            }
          },
          {
            "in": "query",
            "name": "project",
            "description": "Name or ID of the project, only required if `instance` is provided as a `Name`",
            "schema": {
              "$ref": "#/components/schemas/NameOrId"
            }
          }
        ],
        "responses": {
          "200": {
            "description": "successful operation",
            "content": {
              "application/json": {
                "schema": {
                  "$ref": "#/components/schemas/InstanceSerialConsoleData"
                }
              }
            }
          },
          "4XX": {
            "$ref": "#/components/responses/Error"
          },
          "5XX": {
            "$ref": "#/components/responses/Error"
          }
        }
      }
    },
    "/v1/instances/{instance}/serial-console/stream": {
      "get": {
        "tags": ["instances"],
        "summary": "Stream an instance's serial console",
        "operationId": "instance_serial_console_stream",
        "parameters": [
          {
            "in": "path",
            "name": "instance",
            "description": "Name or ID of the instance",
            "required": true,
            "schema": {
              "$ref": "#/components/schemas/NameOrId"
            }
          },
          {
            "in": "query",
            "name": "most_recent",
            "description": "Character index in the serial buffer from which to read, counting *backward* from the most recently buffered data retrieved from the instance.",
            "schema": {
              "nullable": true,
              "type": "integer",
              "format": "uint64",
              "minimum": 0
            }
          },
          {
            "in": "query",
            "name": "project",
            "description": "Name or ID of the project, only required if `instance` is provided as a `Name`",
            "schema": {
              "$ref": "#/components/schemas/NameOrId"
            }
          }
        ],
        "responses": {
          "default": {
            "description": "",
            "content": {
              "*/*": {
                "schema": {}
              }
            }
          }
        },
        "x-dropshot-websocket": {}
      }
    },
    "/v1/instances/{instance}/start": {
      "post": {
        "tags": ["instances"],
        "summary": "Boot an instance",
        "operationId": "instance_start",
        "parameters": [
          {
            "in": "query",
            "name": "project",
            "description": "Name or ID of the project",
            "schema": {
              "$ref": "#/components/schemas/NameOrId"
            }
          },
          {
            "in": "path",
            "name": "instance",
            "description": "Name or ID of the instance",
            "required": true,
            "schema": {
              "$ref": "#/components/schemas/NameOrId"
            }
          }
        ],
        "responses": {
          "202": {
            "description": "successfully enqueued operation",
            "content": {
              "application/json": {
                "schema": {
                  "$ref": "#/components/schemas/Instance"
                }
              }
            }
          },
          "4XX": {
            "$ref": "#/components/responses/Error"
          },
          "5XX": {
            "$ref": "#/components/responses/Error"
          }
        }
      }
    },
    "/v1/instances/{instance}/stop": {
      "post": {
        "tags": ["instances"],
        "summary": "Stop an instance",
        "operationId": "instance_stop",
        "parameters": [
          {
            "in": "query",
            "name": "project",
            "description": "Name or ID of the project",
            "schema": {
              "$ref": "#/components/schemas/NameOrId"
            }
          },
          {
            "in": "path",
            "name": "instance",
            "description": "Name or ID of the instance",
            "required": true,
            "schema": {
              "$ref": "#/components/schemas/NameOrId"
            }
          }
        ],
        "responses": {
          "202": {
            "description": "successfully enqueued operation",
            "content": {
              "application/json": {
                "schema": {
                  "$ref": "#/components/schemas/Instance"
                }
              }
            }
          },
          "4XX": {
            "$ref": "#/components/responses/Error"
          },
          "5XX": {
            "$ref": "#/components/responses/Error"
          }
        }
      }
    },
    "/v1/ip-pools": {
      "get": {
        "tags": ["projects"],
        "summary": "List all IP Pools that can be used by a given project.",
        "operationId": "project_ip_pool_list",
        "parameters": [
          {
            "in": "query",
            "name": "limit",
            "description": "Maximum number of items returned by a single call",
            "schema": {
              "nullable": true,
              "type": "integer",
              "format": "uint32",
              "minimum": 1
            }
          },
          {
            "in": "query",
            "name": "page_token",
            "description": "Token returned by previous call to retrieve the subsequent page",
            "schema": {
              "nullable": true,
              "type": "string"
            }
          },
          {
            "in": "query",
            "name": "project",
            "description": "Name or ID of the project",
            "schema": {
              "$ref": "#/components/schemas/NameOrId"
            }
          },
          {
            "in": "query",
            "name": "sort_by",
            "schema": {
              "$ref": "#/components/schemas/NameOrIdSortMode"
            }
          }
        ],
        "responses": {
          "200": {
            "description": "successful operation",
            "content": {
              "application/json": {
                "schema": {
                  "$ref": "#/components/schemas/IpPoolResultsPage"
                }
              }
            }
          },
          "4XX": {
            "$ref": "#/components/responses/Error"
          },
          "5XX": {
            "$ref": "#/components/responses/Error"
          }
        },
        "x-dropshot-pagination": {
          "required": ["project"]
        }
      }
    },
    "/v1/ip-pools/{pool}": {
      "get": {
        "tags": ["projects"],
        "summary": "Fetch an IP pool",
        "operationId": "project_ip_pool_view",
        "parameters": [
          {
            "in": "path",
            "name": "pool",
            "description": "Name or ID of the IP pool",
            "required": true,
            "schema": {
              "$ref": "#/components/schemas/NameOrId"
            }
          },
          {
            "in": "query",
            "name": "project",
            "description": "Name or ID of the project",
            "schema": {
              "$ref": "#/components/schemas/NameOrId"
            }
          }
        ],
        "responses": {
          "200": {
            "description": "successful operation",
            "content": {
              "application/json": {
                "schema": {
                  "$ref": "#/components/schemas/IpPool"
                }
              }
            }
          },
          "4XX": {
            "$ref": "#/components/responses/Error"
          },
          "5XX": {
            "$ref": "#/components/responses/Error"
          }
        }
      }
    },
    "/v1/login/{silo_name}/local": {
      "post": {
        "tags": ["login"],
        "summary": "Authenticate a user via username and password",
        "operationId": "login_local",
        "parameters": [
          {
            "in": "path",
            "name": "silo_name",
            "required": true,
            "schema": {
              "$ref": "#/components/schemas/Name"
            }
          }
        ],
        "requestBody": {
          "content": {
            "application/json": {
              "schema": {
                "$ref": "#/components/schemas/UsernamePasswordCredentials"
              }
            }
          },
          "required": true
        },
        "responses": {
          "204": {
            "description": "resource updated"
          },
          "4XX": {
            "$ref": "#/components/responses/Error"
          },
          "5XX": {
            "$ref": "#/components/responses/Error"
          }
        }
      }
    },
    "/v1/logout": {
      "post": {
        "tags": ["hidden"],
        "summary": "Log user out of web console by deleting session on client and server",
        "operationId": "logout",
        "responses": {
          "204": {
            "description": "resource updated"
          },
          "4XX": {
            "$ref": "#/components/responses/Error"
          },
          "5XX": {
            "$ref": "#/components/responses/Error"
          }
        }
      }
    },
    "/v1/me": {
      "get": {
        "tags": ["session"],
        "summary": "Fetch the user associated with the current session",
        "operationId": "current_user_view",
        "responses": {
          "200": {
            "description": "successful operation",
            "content": {
              "application/json": {
                "schema": {
                  "$ref": "#/components/schemas/CurrentUser"
                }
              }
            }
          },
          "4XX": {
            "$ref": "#/components/responses/Error"
          },
          "5XX": {
            "$ref": "#/components/responses/Error"
          }
        }
      }
    },
    "/v1/me/groups": {
      "get": {
        "tags": ["session"],
        "summary": "Fetch the silo groups the current user belongs to",
        "operationId": "current_user_groups",
        "parameters": [
          {
            "in": "query",
            "name": "limit",
            "description": "Maximum number of items returned by a single call",
            "schema": {
              "nullable": true,
              "type": "integer",
              "format": "uint32",
              "minimum": 1
            }
          },
          {
            "in": "query",
            "name": "page_token",
            "description": "Token returned by previous call to retrieve the subsequent page",
            "schema": {
              "nullable": true,
              "type": "string"
            }
          },
          {
            "in": "query",
            "name": "sort_by",
            "schema": {
              "$ref": "#/components/schemas/IdSortMode"
            }
          }
        ],
        "responses": {
          "200": {
            "description": "successful operation",
            "content": {
              "application/json": {
                "schema": {
                  "$ref": "#/components/schemas/GroupResultsPage"
                }
              }
            }
          },
          "4XX": {
            "$ref": "#/components/responses/Error"
          },
          "5XX": {
            "$ref": "#/components/responses/Error"
          }
        },
        "x-dropshot-pagination": {
          "required": []
        }
      }
    },
    "/v1/me/ssh-keys": {
      "get": {
        "tags": ["session"],
        "summary": "List SSH public keys",
        "description": "Lists SSH public keys for the currently authenticated user.",
        "operationId": "current_user_ssh_key_list",
        "parameters": [
          {
            "in": "query",
            "name": "limit",
            "description": "Maximum number of items returned by a single call",
            "schema": {
              "nullable": true,
              "type": "integer",
              "format": "uint32",
              "minimum": 1
            }
          },
          {
            "in": "query",
            "name": "page_token",
            "description": "Token returned by previous call to retrieve the subsequent page",
            "schema": {
              "nullable": true,
              "type": "string"
            }
          },
          {
            "in": "query",
            "name": "sort_by",
            "schema": {
              "$ref": "#/components/schemas/NameOrIdSortMode"
            }
          }
        ],
        "responses": {
          "200": {
            "description": "successful operation",
            "content": {
              "application/json": {
                "schema": {
                  "$ref": "#/components/schemas/SshKeyResultsPage"
                }
              }
            }
          },
          "4XX": {
            "$ref": "#/components/responses/Error"
          },
          "5XX": {
            "$ref": "#/components/responses/Error"
          }
        },
        "x-dropshot-pagination": {
          "required": []
        }
      },
      "post": {
        "tags": ["session"],
        "summary": "Create an SSH public key",
        "description": "Create an SSH public key for the currently authenticated user.",
        "operationId": "current_user_ssh_key_create",
        "requestBody": {
          "content": {
            "application/json": {
              "schema": {
                "$ref": "#/components/schemas/SshKeyCreate"
              }
            }
          },
          "required": true
        },
        "responses": {
          "201": {
            "description": "successful creation",
            "content": {
              "application/json": {
                "schema": {
                  "$ref": "#/components/schemas/SshKey"
                }
              }
            }
          },
          "4XX": {
            "$ref": "#/components/responses/Error"
          },
          "5XX": {
            "$ref": "#/components/responses/Error"
          }
        }
      }
    },
    "/v1/me/ssh-keys/{ssh_key}": {
      "get": {
        "tags": ["session"],
        "summary": "Fetch an SSH public key",
        "description": "Fetch an SSH public key associated with the currently authenticated user.",
        "operationId": "current_user_ssh_key_view",
        "parameters": [
          {
            "in": "path",
            "name": "ssh_key",
            "description": "Name or ID of the SSH key",
            "required": true,
            "schema": {
              "$ref": "#/components/schemas/NameOrId"
            }
          }
        ],
        "responses": {
          "200": {
            "description": "successful operation",
            "content": {
              "application/json": {
                "schema": {
                  "$ref": "#/components/schemas/SshKey"
                }
              }
            }
          },
          "4XX": {
            "$ref": "#/components/responses/Error"
          },
          "5XX": {
            "$ref": "#/components/responses/Error"
          }
        }
      },
      "delete": {
        "tags": ["session"],
        "summary": "Delete an SSH public key",
        "description": "Delete an SSH public key associated with the currently authenticated user.",
        "operationId": "current_user_ssh_key_delete",
        "parameters": [
          {
            "in": "path",
            "name": "ssh_key",
            "description": "Name or ID of the SSH key",
            "required": true,
            "schema": {
              "$ref": "#/components/schemas/NameOrId"
            }
          }
        ],
        "responses": {
          "204": {
            "description": "successful deletion"
          },
          "4XX": {
            "$ref": "#/components/responses/Error"
          },
          "5XX": {
            "$ref": "#/components/responses/Error"
          }
        }
      }
    },
    "/v1/metrics/{metric_name}": {
<<<<<<< HEAD
      "get": {
        "tags": [
          "metrics"
        ],
        "summary": "Access metrics data",
        "operationId": "silo_metric",
        "parameters": [
          {
            "in": "path",
            "name": "metric_name",
            "required": true,
            "schema": {
              "$ref": "#/components/schemas/SystemMetricName"
            }
          },
          {
            "in": "query",
            "name": "end_time",
            "description": "An exclusive end time of metrics.",
            "schema": {
              "type": "string",
              "format": "date-time"
            }
          },
          {
            "in": "query",
            "name": "limit",
            "description": "Maximum number of items returned by a single call",
            "schema": {
              "nullable": true,
              "type": "integer",
              "format": "uint32",
              "minimum": 1
            }
          },
          {
            "in": "query",
            "name": "order",
            "description": "Query result order",
            "schema": {
              "$ref": "#/components/schemas/PaginationOrder"
            }
          },
          {
            "in": "query",
            "name": "page_token",
            "description": "Token returned by previous call to retrieve the subsequent page",
            "schema": {
              "nullable": true,
              "type": "string"
            }
          },
          {
            "in": "query",
            "name": "start_time",
            "description": "An inclusive start time of metrics.",
            "schema": {
              "type": "string",
              "format": "date-time"
            }
          },
          {
            "in": "query",
            "name": "project",
            "description": "Name or ID of the project",
            "schema": {
              "$ref": "#/components/schemas/NameOrId"
            }
          }
        ],
        "responses": {
          "200": {
            "description": "successful operation",
            "content": {
              "application/json": {
                "schema": {
                  "$ref": "#/components/schemas/MeasurementResultsPage"
                }
              }
            }
          },
          "4XX": {
            "$ref": "#/components/responses/Error"
          },
          "5XX": {
            "$ref": "#/components/responses/Error"
          }
        },
        "x-dropshot-pagination": {
          "required": [
            "end_time",
            "start_time"
          ]
        }
      }
    },
    "/v1/network-interfaces": {
=======
>>>>>>> 4cf2405e
      "get": {
        "tags": ["metrics"],
        "summary": "Access metrics data",
        "operationId": "silo_metric",
        "parameters": [
          {
            "in": "path",
            "name": "metric_name",
            "required": true,
            "schema": {
              "$ref": "#/components/schemas/SystemMetricName"
            }
          },
          {
            "in": "query",
            "name": "end_time",
            "description": "An exclusive end time of metrics.",
            "schema": {
              "type": "string",
              "format": "date-time"
            }
          },
          {
            "in": "query",
            "name": "limit",
            "description": "Maximum number of items returned by a single call",
            "schema": {
              "nullable": true,
              "type": "integer",
              "format": "uint32",
              "minimum": 1
            }
          },
          {
            "in": "query",
            "name": "order",
            "description": "Query result order",
            "schema": {
              "$ref": "#/components/schemas/PaginationOrder"
            }
          },
          {
            "in": "query",
            "name": "page_token",
            "description": "Token returned by previous call to retrieve the subsequent page",
            "schema": {
              "nullable": true,
              "type": "string"
            }
          },
          {
            "in": "query",
            "name": "start_time",
            "description": "An inclusive start time of metrics.",
            "schema": {
              "type": "string",
              "format": "date-time"
            }
          },
          {
            "in": "query",
            "name": "project",
            "description": "Name or ID of the project",
            "schema": {
              "$ref": "#/components/schemas/NameOrId"
            }
          }
        ],
        "responses": {
          "200": {
            "description": "successful operation",
            "content": {
              "application/json": {
                "schema": {
                  "$ref": "#/components/schemas/MeasurementResultsPage"
                }
              }
            }
          },
          "4XX": {
            "$ref": "#/components/responses/Error"
          },
          "5XX": {
            "$ref": "#/components/responses/Error"
          }
        },
        "x-dropshot-pagination": {
          "required": ["end_time", "start_time"]
        }
      }
    },
    "/v1/network-interfaces": {
      "get": {
        "tags": ["instances"],
        "summary": "List network interfaces",
        "operationId": "instance_network_interface_list",
        "parameters": [
          {
            "in": "query",
            "name": "instance",
            "description": "Name or ID of the instance",
            "schema": {
              "$ref": "#/components/schemas/NameOrId"
            }
          },
          {
            "in": "query",
            "name": "limit",
            "description": "Maximum number of items returned by a single call",
            "schema": {
              "nullable": true,
              "type": "integer",
              "format": "uint32",
              "minimum": 1
            }
          },
          {
            "in": "query",
            "name": "page_token",
            "description": "Token returned by previous call to retrieve the subsequent page",
            "schema": {
              "nullable": true,
              "type": "string"
            }
          },
          {
            "in": "query",
            "name": "project",
            "description": "Name or ID of the project, only required if `instance` is provided as a `Name`",
            "schema": {
              "$ref": "#/components/schemas/NameOrId"
            }
          },
          {
            "in": "query",
            "name": "sort_by",
            "schema": {
              "$ref": "#/components/schemas/NameOrIdSortMode"
            }
          }
        ],
        "responses": {
          "200": {
            "description": "successful operation",
            "content": {
              "application/json": {
                "schema": {
                  "$ref": "#/components/schemas/InstanceNetworkInterfaceResultsPage"
                }
              }
            }
          },
          "4XX": {
            "$ref": "#/components/responses/Error"
          },
          "5XX": {
            "$ref": "#/components/responses/Error"
          }
        },
        "x-dropshot-pagination": {
          "required": ["instance"]
        }
      },
      "post": {
        "tags": ["instances"],
        "summary": "Create a network interface",
        "operationId": "instance_network_interface_create",
        "parameters": [
          {
            "in": "query",
            "name": "instance",
            "description": "Name or ID of the instance",
            "required": true,
            "schema": {
              "$ref": "#/components/schemas/NameOrId"
            }
          },
          {
            "in": "query",
            "name": "project",
            "description": "Name or ID of the project, only required if `instance` is provided as a `Name`",
            "schema": {
              "$ref": "#/components/schemas/NameOrId"
            }
          }
        ],
        "requestBody": {
          "content": {
            "application/json": {
              "schema": {
                "$ref": "#/components/schemas/InstanceNetworkInterfaceCreate"
              }
            }
          },
          "required": true
        },
        "responses": {
          "201": {
            "description": "successful creation",
            "content": {
              "application/json": {
                "schema": {
                  "$ref": "#/components/schemas/InstanceNetworkInterface"
                }
              }
            }
          },
          "4XX": {
            "$ref": "#/components/responses/Error"
          },
          "5XX": {
            "$ref": "#/components/responses/Error"
          }
        }
      }
    },
    "/v1/network-interfaces/{interface}": {
      "get": {
        "tags": ["instances"],
        "summary": "Fetch a network interface",
        "operationId": "instance_network_interface_view",
        "parameters": [
          {
            "in": "path",
            "name": "interface",
            "description": "Name or ID of the network interface",
            "required": true,
            "schema": {
              "$ref": "#/components/schemas/NameOrId"
            }
          },
          {
            "in": "query",
            "name": "instance",
            "description": "Name or ID of the instance",
            "schema": {
              "$ref": "#/components/schemas/NameOrId"
            }
          },
          {
            "in": "query",
            "name": "project",
            "description": "Name or ID of the project, only required if `instance` is provided as a `Name`",
            "schema": {
              "$ref": "#/components/schemas/NameOrId"
            }
          }
        ],
        "responses": {
          "200": {
            "description": "successful operation",
            "content": {
              "application/json": {
                "schema": {
                  "$ref": "#/components/schemas/InstanceNetworkInterface"
                }
              }
            }
          },
          "4XX": {
            "$ref": "#/components/responses/Error"
          },
          "5XX": {
            "$ref": "#/components/responses/Error"
          }
        }
      },
      "put": {
        "tags": ["instances"],
        "summary": "Update a network interface",
        "operationId": "instance_network_interface_update",
        "parameters": [
          {
            "in": "path",
            "name": "interface",
            "description": "Name or ID of the network interface",
            "required": true,
            "schema": {
              "$ref": "#/components/schemas/NameOrId"
            }
          },
          {
            "in": "query",
            "name": "instance",
            "description": "Name or ID of the instance",
            "schema": {
              "$ref": "#/components/schemas/NameOrId"
            }
          },
          {
            "in": "query",
            "name": "project",
            "description": "Name or ID of the project, only required if `instance` is provided as a `Name`",
            "schema": {
              "$ref": "#/components/schemas/NameOrId"
            }
          }
        ],
        "requestBody": {
          "content": {
            "application/json": {
              "schema": {
                "$ref": "#/components/schemas/InstanceNetworkInterfaceUpdate"
              }
            }
          },
          "required": true
        },
        "responses": {
          "200": {
            "description": "successful operation",
            "content": {
              "application/json": {
                "schema": {
                  "$ref": "#/components/schemas/InstanceNetworkInterface"
                }
              }
            }
          },
          "4XX": {
            "$ref": "#/components/responses/Error"
          },
          "5XX": {
            "$ref": "#/components/responses/Error"
          }
        }
      },
      "delete": {
        "tags": ["instances"],
        "summary": "Delete a network interface",
        "description": "Note that the primary interface for an instance cannot be deleted if there are any secondary interfaces. A new primary interface must be designated first. The primary interface can be deleted if there are no secondary interfaces.",
        "operationId": "instance_network_interface_delete",
        "parameters": [
          {
            "in": "path",
            "name": "interface",
            "description": "Name or ID of the network interface",
            "required": true,
            "schema": {
              "$ref": "#/components/schemas/NameOrId"
            }
          },
          {
            "in": "query",
            "name": "instance",
            "description": "Name or ID of the instance",
            "schema": {
              "$ref": "#/components/schemas/NameOrId"
            }
          },
          {
            "in": "query",
            "name": "project",
            "description": "Name or ID of the project, only required if `instance` is provided as a `Name`",
            "schema": {
              "$ref": "#/components/schemas/NameOrId"
            }
          }
        ],
        "responses": {
          "204": {
            "description": "successful deletion"
          },
          "4XX": {
            "$ref": "#/components/responses/Error"
          },
          "5XX": {
            "$ref": "#/components/responses/Error"
          }
        }
      }
    },
    "/v1/policy": {
      "get": {
        "tags": ["silos"],
        "summary": "Fetch the current silo's IAM policy",
        "operationId": "policy_view",
        "responses": {
          "200": {
            "description": "successful operation",
            "content": {
              "application/json": {
                "schema": {
                  "$ref": "#/components/schemas/SiloRolePolicy"
                }
              }
            }
          },
          "4XX": {
            "$ref": "#/components/responses/Error"
          },
          "5XX": {
            "$ref": "#/components/responses/Error"
          }
        }
      },
      "put": {
        "tags": ["silos"],
        "summary": "Update the current silo's IAM policy",
        "operationId": "policy_update",
        "requestBody": {
          "content": {
            "application/json": {
              "schema": {
                "$ref": "#/components/schemas/SiloRolePolicy"
              }
            }
          },
          "required": true
        },
        "responses": {
          "200": {
            "description": "successful operation",
            "content": {
              "application/json": {
                "schema": {
                  "$ref": "#/components/schemas/SiloRolePolicy"
                }
              }
            }
          },
          "4XX": {
            "$ref": "#/components/responses/Error"
          },
          "5XX": {
            "$ref": "#/components/responses/Error"
          }
        }
      }
    },
    "/v1/projects": {
      "get": {
        "tags": ["projects"],
        "summary": "List projects",
        "operationId": "project_list",
        "parameters": [
          {
            "in": "query",
            "name": "limit",
            "description": "Maximum number of items returned by a single call",
            "schema": {
              "nullable": true,
              "type": "integer",
              "format": "uint32",
              "minimum": 1
            }
          },
          {
            "in": "query",
            "name": "page_token",
            "description": "Token returned by previous call to retrieve the subsequent page",
            "schema": {
              "nullable": true,
              "type": "string"
            }
          },
          {
            "in": "query",
            "name": "sort_by",
            "schema": {
              "$ref": "#/components/schemas/NameOrIdSortMode"
            }
          }
        ],
        "responses": {
          "200": {
            "description": "successful operation",
            "content": {
              "application/json": {
                "schema": {
                  "$ref": "#/components/schemas/ProjectResultsPage"
                }
              }
            }
          },
          "4XX": {
            "$ref": "#/components/responses/Error"
          },
          "5XX": {
            "$ref": "#/components/responses/Error"
          }
        },
        "x-dropshot-pagination": {
          "required": []
        }
      },
      "post": {
        "tags": ["projects"],
        "summary": "Create a project",
        "operationId": "project_create",
        "requestBody": {
          "content": {
            "application/json": {
              "schema": {
                "$ref": "#/components/schemas/ProjectCreate"
              }
            }
          },
          "required": true
        },
        "responses": {
          "201": {
            "description": "successful creation",
            "content": {
              "application/json": {
                "schema": {
                  "$ref": "#/components/schemas/Project"
                }
              }
            }
          },
          "4XX": {
            "$ref": "#/components/responses/Error"
          },
          "5XX": {
            "$ref": "#/components/responses/Error"
          }
        }
      }
    },
    "/v1/projects/{project}": {
      "get": {
        "tags": ["projects"],
        "summary": "Fetch a project",
        "operationId": "project_view",
        "parameters": [
          {
            "in": "path",
            "name": "project",
            "description": "Name or ID of the project",
            "required": true,
            "schema": {
              "$ref": "#/components/schemas/NameOrId"
            }
          }
        ],
        "responses": {
          "200": {
            "description": "successful operation",
            "content": {
              "application/json": {
                "schema": {
                  "$ref": "#/components/schemas/Project"
                }
              }
            }
          },
          "4XX": {
            "$ref": "#/components/responses/Error"
          },
          "5XX": {
            "$ref": "#/components/responses/Error"
          }
        }
      },
      "put": {
        "tags": ["projects"],
        "summary": "Update a project",
        "operationId": "project_update",
        "parameters": [
          {
            "in": "path",
            "name": "project",
            "description": "Name or ID of the project",
            "required": true,
            "schema": {
              "$ref": "#/components/schemas/NameOrId"
            }
          }
        ],
        "requestBody": {
          "content": {
            "application/json": {
              "schema": {
                "$ref": "#/components/schemas/ProjectUpdate"
              }
            }
          },
          "required": true
        },
        "responses": {
          "200": {
            "description": "successful operation",
            "content": {
              "application/json": {
                "schema": {
                  "$ref": "#/components/schemas/Project"
                }
              }
            }
          },
          "4XX": {
            "$ref": "#/components/responses/Error"
          },
          "5XX": {
            "$ref": "#/components/responses/Error"
          }
        }
      },
      "delete": {
        "tags": ["projects"],
        "summary": "Delete a project",
        "operationId": "project_delete",
        "parameters": [
          {
            "in": "path",
            "name": "project",
            "description": "Name or ID of the project",
            "required": true,
            "schema": {
              "$ref": "#/components/schemas/NameOrId"
            }
          }
        ],
        "responses": {
          "204": {
            "description": "successful deletion"
          },
          "4XX": {
            "$ref": "#/components/responses/Error"
          },
          "5XX": {
            "$ref": "#/components/responses/Error"
          }
        }
      }
    },
    "/v1/projects/{project}/policy": {
      "get": {
        "tags": ["projects"],
        "summary": "Fetch a project's IAM policy",
        "operationId": "project_policy_view",
        "parameters": [
          {
            "in": "path",
            "name": "project",
            "description": "Name or ID of the project",
            "required": true,
            "schema": {
              "$ref": "#/components/schemas/NameOrId"
            }
          }
        ],
        "responses": {
          "200": {
            "description": "successful operation",
            "content": {
              "application/json": {
                "schema": {
                  "$ref": "#/components/schemas/ProjectRolePolicy"
                }
              }
            }
          },
          "4XX": {
            "$ref": "#/components/responses/Error"
          },
          "5XX": {
            "$ref": "#/components/responses/Error"
          }
        }
      },
      "put": {
        "tags": ["projects"],
        "summary": "Update a project's IAM policy",
        "operationId": "project_policy_update",
        "parameters": [
          {
            "in": "path",
            "name": "project",
            "description": "Name or ID of the project",
            "required": true,
            "schema": {
              "$ref": "#/components/schemas/NameOrId"
            }
          }
        ],
        "requestBody": {
          "content": {
            "application/json": {
              "schema": {
                "$ref": "#/components/schemas/ProjectRolePolicy"
              }
            }
          },
          "required": true
        },
        "responses": {
          "200": {
            "description": "successful operation",
            "content": {
              "application/json": {
                "schema": {
                  "$ref": "#/components/schemas/ProjectRolePolicy"
                }
              }
            }
          },
          "4XX": {
            "$ref": "#/components/responses/Error"
          },
          "5XX": {
            "$ref": "#/components/responses/Error"
          }
        }
      }
    },
    "/v1/snapshots": {
      "get": {
        "tags": ["snapshots"],
        "summary": "List snapshots",
        "operationId": "snapshot_list",
        "parameters": [
          {
            "in": "query",
            "name": "limit",
            "description": "Maximum number of items returned by a single call",
            "schema": {
              "nullable": true,
              "type": "integer",
              "format": "uint32",
              "minimum": 1
            }
          },
          {
            "in": "query",
            "name": "page_token",
            "description": "Token returned by previous call to retrieve the subsequent page",
            "schema": {
              "nullable": true,
              "type": "string"
            }
          },
          {
            "in": "query",
            "name": "project",
            "description": "Name or ID of the project",
            "schema": {
              "$ref": "#/components/schemas/NameOrId"
            }
          },
          {
            "in": "query",
            "name": "sort_by",
            "schema": {
              "$ref": "#/components/schemas/NameOrIdSortMode"
            }
          }
        ],
        "responses": {
          "200": {
            "description": "successful operation",
            "content": {
              "application/json": {
                "schema": {
                  "$ref": "#/components/schemas/SnapshotResultsPage"
                }
              }
            }
          },
          "4XX": {
            "$ref": "#/components/responses/Error"
          },
          "5XX": {
            "$ref": "#/components/responses/Error"
          }
        },
        "x-dropshot-pagination": {
          "required": ["project"]
        }
      },
      "post": {
        "tags": ["snapshots"],
        "summary": "Create a snapshot",
        "description": "Creates a point-in-time snapshot from a disk.",
        "operationId": "snapshot_create",
        "parameters": [
          {
            "in": "query",
            "name": "project",
            "description": "Name or ID of the project",
            "required": true,
            "schema": {
              "$ref": "#/components/schemas/NameOrId"
            }
          }
        ],
        "requestBody": {
          "content": {
            "application/json": {
              "schema": {
                "$ref": "#/components/schemas/SnapshotCreate"
              }
            }
          },
          "required": true
        },
        "responses": {
          "201": {
            "description": "successful creation",
            "content": {
              "application/json": {
                "schema": {
                  "$ref": "#/components/schemas/Snapshot"
                }
              }
            }
          },
          "4XX": {
            "$ref": "#/components/responses/Error"
          },
          "5XX": {
            "$ref": "#/components/responses/Error"
          }
        }
      }
    },
    "/v1/snapshots/{snapshot}": {
      "get": {
        "tags": ["snapshots"],
        "summary": "Fetch a snapshot",
        "operationId": "snapshot_view",
        "parameters": [
          {
            "in": "path",
            "name": "snapshot",
            "description": "Name or ID of the snapshot",
            "required": true,
            "schema": {
              "$ref": "#/components/schemas/NameOrId"
            }
          },
          {
            "in": "query",
            "name": "project",
            "description": "Name or ID of the project",
            "schema": {
              "$ref": "#/components/schemas/NameOrId"
            }
          }
        ],
        "responses": {
          "200": {
            "description": "successful operation",
            "content": {
              "application/json": {
                "schema": {
                  "$ref": "#/components/schemas/Snapshot"
                }
              }
            }
          },
          "4XX": {
            "$ref": "#/components/responses/Error"
          },
          "5XX": {
            "$ref": "#/components/responses/Error"
          }
        }
      },
      "delete": {
        "tags": ["snapshots"],
        "summary": "Delete a snapshot",
        "operationId": "snapshot_delete",
        "parameters": [
          {
            "in": "path",
            "name": "snapshot",
            "description": "Name or ID of the snapshot",
            "required": true,
            "schema": {
              "$ref": "#/components/schemas/NameOrId"
            }
          },
          {
            "in": "query",
            "name": "project",
            "description": "Name or ID of the project",
            "schema": {
              "$ref": "#/components/schemas/NameOrId"
            }
          }
        ],
        "responses": {
          "204": {
            "description": "successful deletion"
          },
          "4XX": {
            "$ref": "#/components/responses/Error"
          },
          "5XX": {
            "$ref": "#/components/responses/Error"
          }
        }
      }
    },
    "/v1/system/hardware/disks": {
      "get": {
        "tags": ["system/hardware"],
        "summary": "List physical disks",
        "operationId": "physical_disk_list",
        "parameters": [
          {
            "in": "query",
            "name": "limit",
            "description": "Maximum number of items returned by a single call",
            "schema": {
              "nullable": true,
              "type": "integer",
              "format": "uint32",
              "minimum": 1
            }
          },
          {
            "in": "query",
            "name": "page_token",
            "description": "Token returned by previous call to retrieve the subsequent page",
            "schema": {
              "nullable": true,
              "type": "string"
            }
          },
          {
            "in": "query",
            "name": "sort_by",
            "schema": {
              "$ref": "#/components/schemas/IdSortMode"
            }
          }
        ],
        "responses": {
          "200": {
            "description": "successful operation",
            "content": {
              "application/json": {
                "schema": {
                  "$ref": "#/components/schemas/PhysicalDiskResultsPage"
                }
              }
            }
          },
          "4XX": {
            "$ref": "#/components/responses/Error"
          },
          "5XX": {
            "$ref": "#/components/responses/Error"
          }
        },
        "x-dropshot-pagination": {
          "required": []
        }
      }
    },
    "/v1/system/hardware/racks": {
      "get": {
        "tags": ["system/hardware"],
        "summary": "List racks",
        "operationId": "rack_list",
        "parameters": [
          {
            "in": "query",
            "name": "limit",
            "description": "Maximum number of items returned by a single call",
            "schema": {
              "nullable": true,
              "type": "integer",
              "format": "uint32",
              "minimum": 1
            }
          },
          {
            "in": "query",
            "name": "page_token",
            "description": "Token returned by previous call to retrieve the subsequent page",
            "schema": {
              "nullable": true,
              "type": "string"
            }
          },
          {
            "in": "query",
            "name": "sort_by",
            "schema": {
              "$ref": "#/components/schemas/IdSortMode"
            }
          }
        ],
        "responses": {
          "200": {
            "description": "successful operation",
            "content": {
              "application/json": {
                "schema": {
                  "$ref": "#/components/schemas/RackResultsPage"
                }
              }
            }
          },
          "4XX": {
            "$ref": "#/components/responses/Error"
          },
          "5XX": {
            "$ref": "#/components/responses/Error"
          }
        },
        "x-dropshot-pagination": {
          "required": []
        }
      }
    },
    "/v1/system/hardware/racks/{rack_id}": {
      "get": {
        "tags": ["system/hardware"],
        "summary": "Fetch a rack",
        "operationId": "rack_view",
        "parameters": [
          {
            "in": "path",
            "name": "rack_id",
            "description": "The rack's unique ID.",
            "required": true,
            "schema": {
              "type": "string",
              "format": "uuid"
            }
          }
        ],
        "responses": {
          "200": {
            "description": "successful operation",
            "content": {
              "application/json": {
                "schema": {
                  "$ref": "#/components/schemas/Rack"
                }
              }
            }
          },
          "4XX": {
            "$ref": "#/components/responses/Error"
          },
          "5XX": {
            "$ref": "#/components/responses/Error"
          }
        }
      }
    },
    "/v1/system/hardware/sleds": {
      "get": {
        "tags": ["system/hardware"],
        "summary": "List sleds",
        "operationId": "sled_list",
        "parameters": [
          {
            "in": "query",
            "name": "limit",
            "description": "Maximum number of items returned by a single call",
            "schema": {
              "nullable": true,
              "type": "integer",
              "format": "uint32",
              "minimum": 1
            }
          },
          {
            "in": "query",
            "name": "page_token",
            "description": "Token returned by previous call to retrieve the subsequent page",
            "schema": {
              "nullable": true,
              "type": "string"
            }
          },
          {
            "in": "query",
            "name": "sort_by",
            "schema": {
              "$ref": "#/components/schemas/IdSortMode"
            }
          }
        ],
        "responses": {
          "200": {
            "description": "successful operation",
            "content": {
              "application/json": {
                "schema": {
                  "$ref": "#/components/schemas/SledResultsPage"
                }
              }
            }
          },
          "4XX": {
            "$ref": "#/components/responses/Error"
          },
          "5XX": {
            "$ref": "#/components/responses/Error"
          }
        },
        "x-dropshot-pagination": {
          "required": []
        }
      }
    },
    "/v1/system/hardware/sleds/{sled_id}": {
      "get": {
        "tags": ["system/hardware"],
        "summary": "Fetch a sled",
        "operationId": "sled_view",
        "parameters": [
          {
            "in": "path",
            "name": "sled_id",
            "description": "ID of the sled",
            "required": true,
            "schema": {
              "type": "string",
              "format": "uuid"
            }
          }
        ],
        "responses": {
          "200": {
            "description": "successful operation",
            "content": {
              "application/json": {
                "schema": {
                  "$ref": "#/components/schemas/Sled"
                }
              }
            }
          },
          "4XX": {
            "$ref": "#/components/responses/Error"
          },
          "5XX": {
            "$ref": "#/components/responses/Error"
          }
        }
      }
    },
    "/v1/system/hardware/sleds/{sled_id}/disks": {
      "get": {
        "tags": ["system/hardware"],
        "summary": "List physical disks attached to sleds",
        "operationId": "sled_physical_disk_list",
        "parameters": [
          {
            "in": "path",
            "name": "sled_id",
            "description": "ID of the sled",
            "required": true,
            "schema": {
              "type": "string",
              "format": "uuid"
            }
          },
          {
            "in": "query",
            "name": "limit",
            "description": "Maximum number of items returned by a single call",
            "schema": {
              "nullable": true,
              "type": "integer",
              "format": "uint32",
              "minimum": 1
            }
          },
          {
            "in": "query",
            "name": "page_token",
            "description": "Token returned by previous call to retrieve the subsequent page",
            "schema": {
              "nullable": true,
              "type": "string"
            }
          },
          {
            "in": "query",
            "name": "sort_by",
            "schema": {
              "$ref": "#/components/schemas/IdSortMode"
            }
          }
        ],
        "responses": {
          "200": {
            "description": "successful operation",
            "content": {
              "application/json": {
                "schema": {
                  "$ref": "#/components/schemas/PhysicalDiskResultsPage"
                }
              }
            }
          },
          "4XX": {
            "$ref": "#/components/responses/Error"
          },
          "5XX": {
            "$ref": "#/components/responses/Error"
          }
        },
        "x-dropshot-pagination": {
          "required": []
        }
      }
    },
    "/v1/system/hardware/sleds/{sled_id}/instances": {
      "get": {
        "tags": ["system/hardware"],
        "summary": "List instances running on a given sled",
        "operationId": "sled_instance_list",
        "parameters": [
          {
            "in": "path",
            "name": "sled_id",
            "description": "ID of the sled",
            "required": true,
            "schema": {
              "type": "string",
              "format": "uuid"
            }
          },
          {
            "in": "query",
            "name": "limit",
            "description": "Maximum number of items returned by a single call",
            "schema": {
              "nullable": true,
              "type": "integer",
              "format": "uint32",
              "minimum": 1
            }
          },
          {
            "in": "query",
            "name": "page_token",
            "description": "Token returned by previous call to retrieve the subsequent page",
            "schema": {
              "nullable": true,
              "type": "string"
            }
          },
          {
            "in": "query",
            "name": "sort_by",
            "schema": {
              "$ref": "#/components/schemas/IdSortMode"
            }
          }
        ],
        "responses": {
          "200": {
            "description": "successful operation",
            "content": {
              "application/json": {
                "schema": {
                  "$ref": "#/components/schemas/SledInstanceResultsPage"
                }
              }
            }
          },
          "4XX": {
            "$ref": "#/components/responses/Error"
          },
          "5XX": {
            "$ref": "#/components/responses/Error"
          }
        },
        "x-dropshot-pagination": {
          "required": []
        }
      }
    },
    "/v1/system/hardware/switch-port": {
      "get": {
        "tags": ["system/hardware"],
        "summary": "List switch ports",
        "operationId": "networking_switch_port_list",
        "parameters": [
          {
            "in": "query",
            "name": "limit",
            "description": "Maximum number of items returned by a single call",
            "schema": {
              "nullable": true,
              "type": "integer",
              "format": "uint32",
              "minimum": 1
            }
          },
          {
            "in": "query",
            "name": "page_token",
            "description": "Token returned by previous call to retrieve the subsequent page",
            "schema": {
              "nullable": true,
              "type": "string"
            }
          },
          {
            "in": "query",
            "name": "sort_by",
            "schema": {
              "$ref": "#/components/schemas/IdSortMode"
            }
          },
          {
            "in": "query",
            "name": "switch_port_id",
            "description": "An optional switch port id to use when listing switch ports.",
            "schema": {
              "nullable": true,
              "type": "string",
              "format": "uuid"
            }
          }
        ],
        "responses": {
          "200": {
            "description": "successful operation",
            "content": {
              "application/json": {
                "schema": {
                  "$ref": "#/components/schemas/SwitchPortResultsPage"
                }
              }
            }
          },
          "4XX": {
            "$ref": "#/components/responses/Error"
          },
          "5XX": {
            "$ref": "#/components/responses/Error"
          }
        },
        "x-dropshot-pagination": {
          "required": []
        }
      }
    },
    "/v1/system/hardware/switch-port/{port}/settings": {
      "post": {
        "tags": ["system/hardware"],
        "summary": "Apply switch port settings",
        "operationId": "networking_switch_port_apply_settings",
        "parameters": [
          {
            "in": "path",
            "name": "port",
            "description": "A name to use when selecting switch ports.",
            "required": true,
            "schema": {
              "$ref": "#/components/schemas/Name"
            }
          },
          {
            "in": "query",
            "name": "rack_id",
            "description": "A rack id to use when selecting switch ports.",
            "required": true,
            "schema": {
              "type": "string",
              "format": "uuid"
            }
          },
          {
            "in": "query",
            "name": "switch_location",
            "description": "A switch location to use when selecting switch ports.",
            "required": true,
            "schema": {
              "$ref": "#/components/schemas/Name"
            }
          }
        ],
        "requestBody": {
          "content": {
            "application/json": {
              "schema": {
                "$ref": "#/components/schemas/SwitchPortApplySettings"
              }
            }
          },
          "required": true
        },
        "responses": {
          "204": {
            "description": "resource updated"
          },
          "4XX": {
            "$ref": "#/components/responses/Error"
          },
          "5XX": {
            "$ref": "#/components/responses/Error"
          }
        }
      },
      "delete": {
        "tags": ["system/hardware"],
        "summary": "Clear switch port settings",
        "operationId": "networking_switch_port_clear_settings",
        "parameters": [
          {
            "in": "path",
            "name": "port",
            "description": "A name to use when selecting switch ports.",
            "required": true,
            "schema": {
              "$ref": "#/components/schemas/Name"
            }
          },
          {
            "in": "query",
            "name": "rack_id",
            "description": "A rack id to use when selecting switch ports.",
            "required": true,
            "schema": {
              "type": "string",
              "format": "uuid"
            }
          },
          {
            "in": "query",
            "name": "switch_location",
            "description": "A switch location to use when selecting switch ports.",
            "required": true,
            "schema": {
              "$ref": "#/components/schemas/Name"
            }
          }
        ],
        "responses": {
          "204": {
            "description": "resource updated"
          },
          "4XX": {
            "$ref": "#/components/responses/Error"
          },
          "5XX": {
            "$ref": "#/components/responses/Error"
          }
        }
      }
    },
    "/v1/system/hardware/switches": {
      "get": {
        "tags": ["system/hardware"],
        "summary": "List switches",
        "operationId": "switch_list",
        "parameters": [
          {
            "in": "query",
            "name": "limit",
            "description": "Maximum number of items returned by a single call",
            "schema": {
              "nullable": true,
              "type": "integer",
              "format": "uint32",
              "minimum": 1
            }
          },
          {
            "in": "query",
            "name": "page_token",
            "description": "Token returned by previous call to retrieve the subsequent page",
            "schema": {
              "nullable": true,
              "type": "string"
            }
          },
          {
            "in": "query",
            "name": "sort_by",
            "schema": {
              "$ref": "#/components/schemas/IdSortMode"
            }
          }
        ],
        "responses": {
          "200": {
            "description": "successful operation",
            "content": {
              "application/json": {
                "schema": {
                  "$ref": "#/components/schemas/SwitchResultsPage"
                }
              }
            }
          },
          "4XX": {
            "$ref": "#/components/responses/Error"
          },
          "5XX": {
            "$ref": "#/components/responses/Error"
          }
        },
        "x-dropshot-pagination": {
          "required": []
        }
      }
    },
    "/v1/system/hardware/switches/{switch_id}": {
      "get": {
        "tags": ["system/hardware"],
        "summary": "Fetch a switch",
        "operationId": "switch_view",
        "parameters": [
          {
            "in": "path",
            "name": "switch_id",
            "description": "ID of the switch",
            "required": true,
            "schema": {
              "type": "string",
              "format": "uuid"
            }
          }
        ],
        "responses": {
          "200": {
            "description": "successful operation",
            "content": {
              "application/json": {
                "schema": {
                  "$ref": "#/components/schemas/Switch"
                }
              }
            }
          },
          "4XX": {
            "$ref": "#/components/responses/Error"
          },
          "5XX": {
            "$ref": "#/components/responses/Error"
          }
        }
      }
    },
    "/v1/system/identity-providers": {
      "get": {
        "tags": ["system/silos"],
        "summary": "List a silo's IdP's name",
        "operationId": "silo_identity_provider_list",
        "parameters": [
          {
            "in": "query",
            "name": "limit",
            "description": "Maximum number of items returned by a single call",
            "schema": {
              "nullable": true,
              "type": "integer",
              "format": "uint32",
              "minimum": 1
            }
          },
          {
            "in": "query",
            "name": "page_token",
            "description": "Token returned by previous call to retrieve the subsequent page",
            "schema": {
              "nullable": true,
              "type": "string"
            }
          },
          {
            "in": "query",
            "name": "silo",
            "description": "Name or ID of the silo",
            "schema": {
              "$ref": "#/components/schemas/NameOrId"
            }
          },
          {
            "in": "query",
            "name": "sort_by",
            "schema": {
              "$ref": "#/components/schemas/NameOrIdSortMode"
            }
          }
        ],
        "responses": {
          "200": {
            "description": "successful operation",
            "content": {
              "application/json": {
                "schema": {
                  "$ref": "#/components/schemas/IdentityProviderResultsPage"
                }
              }
            }
          },
          "4XX": {
            "$ref": "#/components/responses/Error"
          },
          "5XX": {
            "$ref": "#/components/responses/Error"
          }
        },
        "x-dropshot-pagination": {
          "required": ["silo"]
        }
      }
    },
    "/v1/system/identity-providers/local/users": {
      "post": {
        "tags": ["system/silos"],
        "summary": "Create a user",
        "description": "Users can only be created in Silos with `provision_type` == `Fixed`. Otherwise, Silo users are just-in-time (JIT) provisioned when a user first logs in using an external Identity Provider.",
        "operationId": "local_idp_user_create",
        "parameters": [
          {
            "in": "query",
            "name": "silo",
            "description": "Name or ID of the silo",
            "required": true,
            "schema": {
              "$ref": "#/components/schemas/NameOrId"
            }
          }
        ],
        "requestBody": {
          "content": {
            "application/json": {
              "schema": {
                "$ref": "#/components/schemas/UserCreate"
              }
            }
          },
          "required": true
        },
        "responses": {
          "201": {
            "description": "successful creation",
            "content": {
              "application/json": {
                "schema": {
                  "$ref": "#/components/schemas/User"
                }
              }
            }
          },
          "4XX": {
            "$ref": "#/components/responses/Error"
          },
          "5XX": {
            "$ref": "#/components/responses/Error"
          }
        }
      }
    },
    "/v1/system/identity-providers/local/users/{user_id}": {
      "delete": {
        "tags": ["system/silos"],
        "summary": "Delete a user",
        "operationId": "local_idp_user_delete",
        "parameters": [
          {
            "in": "path",
            "name": "user_id",
            "description": "The user's internal id",
            "required": true,
            "schema": {
              "type": "string",
              "format": "uuid"
            }
          },
          {
            "in": "query",
            "name": "silo",
            "description": "Name or ID of the silo",
            "required": true,
            "schema": {
              "$ref": "#/components/schemas/NameOrId"
            }
          }
        ],
        "responses": {
          "204": {
            "description": "successful deletion"
          },
          "4XX": {
            "$ref": "#/components/responses/Error"
          },
          "5XX": {
            "$ref": "#/components/responses/Error"
          }
        }
      }
    },
    "/v1/system/identity-providers/local/users/{user_id}/set-password": {
      "post": {
        "tags": ["system/silos"],
        "summary": "Set or invalidate a user's password",
        "description": "Passwords can only be updated for users in Silos with identity mode `LocalOnly`.",
        "operationId": "local_idp_user_set_password",
        "parameters": [
          {
            "in": "path",
            "name": "user_id",
            "description": "The user's internal id",
            "required": true,
            "schema": {
              "type": "string",
              "format": "uuid"
            }
          },
          {
            "in": "query",
            "name": "silo",
            "description": "Name or ID of the silo",
            "required": true,
            "schema": {
              "$ref": "#/components/schemas/NameOrId"
            }
          }
        ],
        "requestBody": {
          "content": {
            "application/json": {
              "schema": {
                "$ref": "#/components/schemas/UserPassword"
              }
            }
          },
          "required": true
        },
        "responses": {
          "204": {
            "description": "resource updated"
          },
          "4XX": {
            "$ref": "#/components/responses/Error"
          },
          "5XX": {
            "$ref": "#/components/responses/Error"
          }
        }
      }
    },
    "/v1/system/identity-providers/saml": {
      "post": {
        "tags": ["system/silos"],
        "summary": "Create a SAML IdP",
        "operationId": "saml_identity_provider_create",
        "parameters": [
          {
            "in": "query",
            "name": "silo",
            "description": "Name or ID of the silo",
            "required": true,
            "schema": {
              "$ref": "#/components/schemas/NameOrId"
            }
          }
        ],
        "requestBody": {
          "content": {
            "application/json": {
              "schema": {
                "$ref": "#/components/schemas/SamlIdentityProviderCreate"
              }
            }
          },
          "required": true
        },
        "responses": {
          "201": {
            "description": "successful creation",
            "content": {
              "application/json": {
                "schema": {
                  "$ref": "#/components/schemas/SamlIdentityProvider"
                }
              }
            }
          },
          "4XX": {
            "$ref": "#/components/responses/Error"
          },
          "5XX": {
            "$ref": "#/components/responses/Error"
          }
        }
      }
    },
    "/v1/system/identity-providers/saml/{provider}": {
      "get": {
        "tags": ["system/silos"],
        "summary": "Fetch a SAML IdP",
        "operationId": "saml_identity_provider_view",
        "parameters": [
          {
            "in": "path",
            "name": "provider",
            "description": "Name or ID of the SAML identity provider",
            "required": true,
            "schema": {
              "$ref": "#/components/schemas/NameOrId"
            }
          },
          {
            "in": "query",
            "name": "silo",
            "description": "Name or ID of the silo",
            "required": true,
            "schema": {
              "$ref": "#/components/schemas/NameOrId"
            }
          }
        ],
        "responses": {
          "200": {
            "description": "successful operation",
            "content": {
              "application/json": {
                "schema": {
                  "$ref": "#/components/schemas/SamlIdentityProvider"
                }
              }
            }
          },
          "4XX": {
            "$ref": "#/components/responses/Error"
          },
          "5XX": {
            "$ref": "#/components/responses/Error"
          }
        }
      }
    },
    "/v1/system/ip-pools": {
      "get": {
        "tags": ["system/networking"],
        "summary": "List IP pools",
        "operationId": "ip_pool_list",
        "parameters": [
          {
            "in": "query",
            "name": "limit",
            "description": "Maximum number of items returned by a single call",
            "schema": {
              "nullable": true,
              "type": "integer",
              "format": "uint32",
              "minimum": 1
            }
          },
          {
            "in": "query",
            "name": "page_token",
            "description": "Token returned by previous call to retrieve the subsequent page",
            "schema": {
              "nullable": true,
              "type": "string"
            }
          },
          {
            "in": "query",
            "name": "sort_by",
            "schema": {
              "$ref": "#/components/schemas/NameOrIdSortMode"
            }
          }
        ],
        "responses": {
          "200": {
            "description": "successful operation",
            "content": {
              "application/json": {
                "schema": {
                  "$ref": "#/components/schemas/IpPoolResultsPage"
                }
              }
            }
          },
          "4XX": {
            "$ref": "#/components/responses/Error"
          },
          "5XX": {
            "$ref": "#/components/responses/Error"
          }
        },
        "x-dropshot-pagination": {
          "required": []
        }
      },
      "post": {
        "tags": ["system/networking"],
        "summary": "Create an IP pool",
        "operationId": "ip_pool_create",
        "requestBody": {
          "content": {
            "application/json": {
              "schema": {
                "$ref": "#/components/schemas/IpPoolCreate"
              }
            }
          },
          "required": true
        },
        "responses": {
          "201": {
            "description": "successful creation",
            "content": {
              "application/json": {
                "schema": {
                  "$ref": "#/components/schemas/IpPool"
                }
              }
            }
          },
          "4XX": {
            "$ref": "#/components/responses/Error"
          },
          "5XX": {
            "$ref": "#/components/responses/Error"
          }
        }
      }
    },
    "/v1/system/ip-pools/{pool}": {
      "get": {
        "tags": ["system/networking"],
        "summary": "Fetch an IP pool",
        "operationId": "ip_pool_view",
        "parameters": [
          {
            "in": "path",
            "name": "pool",
            "description": "Name or ID of the IP pool",
            "required": true,
            "schema": {
              "$ref": "#/components/schemas/NameOrId"
            }
          }
        ],
        "responses": {
          "200": {
            "description": "successful operation",
            "content": {
              "application/json": {
                "schema": {
                  "$ref": "#/components/schemas/IpPool"
                }
              }
            }
          },
          "4XX": {
            "$ref": "#/components/responses/Error"
          },
          "5XX": {
            "$ref": "#/components/responses/Error"
          }
        }
      },
      "put": {
        "tags": ["system/networking"],
        "summary": "Update an IP Pool",
        "operationId": "ip_pool_update",
        "parameters": [
          {
            "in": "path",
            "name": "pool",
            "description": "Name or ID of the IP pool",
            "required": true,
            "schema": {
              "$ref": "#/components/schemas/NameOrId"
            }
          }
        ],
        "requestBody": {
          "content": {
            "application/json": {
              "schema": {
                "$ref": "#/components/schemas/IpPoolUpdate"
              }
            }
          },
          "required": true
        },
        "responses": {
          "200": {
            "description": "successful operation",
            "content": {
              "application/json": {
                "schema": {
                  "$ref": "#/components/schemas/IpPool"
                }
              }
            }
          },
          "4XX": {
            "$ref": "#/components/responses/Error"
          },
          "5XX": {
            "$ref": "#/components/responses/Error"
          }
        }
      },
      "delete": {
        "tags": ["system/networking"],
        "summary": "Delete an IP Pool",
        "operationId": "ip_pool_delete",
        "parameters": [
          {
            "in": "path",
            "name": "pool",
            "description": "Name or ID of the IP pool",
            "required": true,
            "schema": {
              "$ref": "#/components/schemas/NameOrId"
            }
          }
        ],
        "responses": {
          "204": {
            "description": "successful deletion"
          },
          "4XX": {
            "$ref": "#/components/responses/Error"
          },
          "5XX": {
            "$ref": "#/components/responses/Error"
          }
        }
      }
    },
    "/v1/system/ip-pools/{pool}/ranges": {
      "get": {
        "tags": ["system/networking"],
        "summary": "List ranges for an IP pool",
        "description": "List ranges for an IP pool. Ranges are ordered by their first address.",
        "operationId": "ip_pool_range_list",
        "parameters": [
          {
            "in": "path",
            "name": "pool",
            "description": "Name or ID of the IP pool",
            "required": true,
            "schema": {
              "$ref": "#/components/schemas/NameOrId"
            }
          },
          {
            "in": "query",
            "name": "limit",
            "description": "Maximum number of items returned by a single call",
            "schema": {
              "nullable": true,
              "type": "integer",
              "format": "uint32",
              "minimum": 1
            }
          },
          {
            "in": "query",
            "name": "page_token",
            "description": "Token returned by previous call to retrieve the subsequent page",
            "schema": {
              "nullable": true,
              "type": "string"
            }
          }
        ],
        "responses": {
          "200": {
            "description": "successful operation",
            "content": {
              "application/json": {
                "schema": {
                  "$ref": "#/components/schemas/IpPoolRangeResultsPage"
                }
              }
            }
          },
          "4XX": {
            "$ref": "#/components/responses/Error"
          },
          "5XX": {
            "$ref": "#/components/responses/Error"
          }
        },
        "x-dropshot-pagination": {
          "required": []
        }
      }
    },
    "/v1/system/ip-pools/{pool}/ranges/add": {
      "post": {
        "tags": ["system/networking"],
        "summary": "Add a range to an IP pool",
        "operationId": "ip_pool_range_add",
        "parameters": [
          {
            "in": "path",
            "name": "pool",
            "description": "Name or ID of the IP pool",
            "required": true,
            "schema": {
              "$ref": "#/components/schemas/NameOrId"
            }
          }
        ],
        "requestBody": {
          "content": {
            "application/json": {
              "schema": {
                "$ref": "#/components/schemas/IpRange"
              }
            }
          },
          "required": true
        },
        "responses": {
          "201": {
            "description": "successful creation",
            "content": {
              "application/json": {
                "schema": {
                  "$ref": "#/components/schemas/IpPoolRange"
                }
              }
            }
          },
          "4XX": {
            "$ref": "#/components/responses/Error"
          },
          "5XX": {
            "$ref": "#/components/responses/Error"
          }
        }
      }
    },
    "/v1/system/ip-pools/{pool}/ranges/remove": {
      "post": {
        "tags": ["system/networking"],
        "summary": "Remove a range from an IP pool",
        "operationId": "ip_pool_range_remove",
        "parameters": [
          {
            "in": "path",
            "name": "pool",
            "description": "Name or ID of the IP pool",
            "required": true,
            "schema": {
              "$ref": "#/components/schemas/NameOrId"
            }
          }
        ],
        "requestBody": {
          "content": {
            "application/json": {
              "schema": {
                "$ref": "#/components/schemas/IpRange"
              }
            }
          },
          "required": true
        },
        "responses": {
          "204": {
            "description": "resource updated"
          },
          "4XX": {
            "$ref": "#/components/responses/Error"
          },
          "5XX": {
            "$ref": "#/components/responses/Error"
          }
        }
      }
    },
    "/v1/system/ip-pools-service": {
      "get": {
        "tags": ["system/networking"],
        "summary": "Fetch the IP pool used for Oxide services",
        "operationId": "ip_pool_service_view",
        "responses": {
          "200": {
            "description": "successful operation",
            "content": {
              "application/json": {
                "schema": {
                  "$ref": "#/components/schemas/IpPool"
                }
              }
            }
          },
          "4XX": {
            "$ref": "#/components/responses/Error"
          },
          "5XX": {
            "$ref": "#/components/responses/Error"
          }
        }
      }
    },
    "/v1/system/ip-pools-service/ranges": {
      "get": {
        "tags": ["system/networking"],
        "summary": "List ranges for the IP pool used for Oxide services",
        "description": "List ranges for the IP pool used for Oxide services. Ranges are ordered by their first address.",
        "operationId": "ip_pool_service_range_list",
        "parameters": [
          {
            "in": "query",
            "name": "limit",
            "description": "Maximum number of items returned by a single call",
            "schema": {
              "nullable": true,
              "type": "integer",
              "format": "uint32",
              "minimum": 1
            }
          },
          {
            "in": "query",
            "name": "page_token",
            "description": "Token returned by previous call to retrieve the subsequent page",
            "schema": {
              "nullable": true,
              "type": "string"
            }
          }
        ],
        "responses": {
          "200": {
            "description": "successful operation",
            "content": {
              "application/json": {
                "schema": {
                  "$ref": "#/components/schemas/IpPoolRangeResultsPage"
                }
              }
            }
          },
          "4XX": {
            "$ref": "#/components/responses/Error"
          },
          "5XX": {
            "$ref": "#/components/responses/Error"
          }
        },
        "x-dropshot-pagination": {
          "required": []
        }
      }
    },
    "/v1/system/ip-pools-service/ranges/add": {
      "post": {
        "tags": ["system/networking"],
        "summary": "Add a range to an IP pool used for Oxide services",
        "operationId": "ip_pool_service_range_add",
        "requestBody": {
          "content": {
            "application/json": {
              "schema": {
                "$ref": "#/components/schemas/IpRange"
              }
            }
          },
          "required": true
        },
        "responses": {
          "201": {
            "description": "successful creation",
            "content": {
              "application/json": {
                "schema": {
                  "$ref": "#/components/schemas/IpPoolRange"
                }
              }
            }
          },
          "4XX": {
            "$ref": "#/components/responses/Error"
          },
          "5XX": {
            "$ref": "#/components/responses/Error"
          }
        }
      }
    },
    "/v1/system/ip-pools-service/ranges/remove": {
      "post": {
        "tags": ["system/networking"],
        "summary": "Remove a range from an IP pool used for Oxide services",
        "operationId": "ip_pool_service_range_remove",
        "requestBody": {
          "content": {
            "application/json": {
              "schema": {
                "$ref": "#/components/schemas/IpRange"
              }
            }
          },
          "required": true
        },
        "responses": {
          "204": {
            "description": "resource updated"
          },
          "4XX": {
            "$ref": "#/components/responses/Error"
          },
          "5XX": {
            "$ref": "#/components/responses/Error"
          }
        }
      }
    },
    "/v1/system/metrics/{metric_name}": {
      "get": {
        "tags": ["system/metrics"],
        "summary": "Access metrics data",
        "operationId": "system_metric",
        "parameters": [
          {
            "in": "path",
            "name": "metric_name",
            "required": true,
            "schema": {
              "$ref": "#/components/schemas/SystemMetricName"
            }
          },
          {
            "in": "query",
            "name": "end_time",
            "description": "An exclusive end time of metrics.",
            "schema": {
              "type": "string",
              "format": "date-time"
            }
          },
          {
            "in": "query",
            "name": "limit",
            "description": "Maximum number of items returned by a single call",
            "schema": {
              "nullable": true,
              "type": "integer",
              "format": "uint32",
              "minimum": 1
            }
          },
          {
            "in": "query",
            "name": "order",
            "description": "Query result order",
            "schema": {
              "$ref": "#/components/schemas/PaginationOrder"
            }
          },
          {
            "in": "query",
            "name": "page_token",
            "description": "Token returned by previous call to retrieve the subsequent page",
            "schema": {
              "nullable": true,
              "type": "string"
            }
          },
          {
            "in": "query",
            "name": "start_time",
            "description": "An inclusive start time of metrics.",
            "schema": {
              "type": "string",
              "format": "date-time"
            }
          },
          {
            "in": "query",
            "name": "silo",
            "description": "Name or ID of the silo",
            "schema": {
              "$ref": "#/components/schemas/NameOrId"
            }
          }
        ],
        "responses": {
          "200": {
            "description": "successful operation",
            "content": {
              "application/json": {
                "schema": {
                  "$ref": "#/components/schemas/MeasurementResultsPage"
                }
              }
            }
          },
          "4XX": {
            "$ref": "#/components/responses/Error"
          },
          "5XX": {
            "$ref": "#/components/responses/Error"
          }
        },
        "x-dropshot-pagination": {
          "required": ["end_time", "start_time"]
        }
      }
    },
    "/v1/system/networking/address-lot": {
      "get": {
        "tags": ["system/networking"],
        "summary": "List address lots",
        "operationId": "networking_address_lot_list",
        "parameters": [
          {
            "in": "query",
            "name": "limit",
            "description": "Maximum number of items returned by a single call",
            "schema": {
              "nullable": true,
              "type": "integer",
              "format": "uint32",
              "minimum": 1
            }
          },
          {
            "in": "query",
            "name": "page_token",
            "description": "Token returned by previous call to retrieve the subsequent page",
            "schema": {
              "nullable": true,
              "type": "string"
            }
          },
          {
            "in": "query",
            "name": "sort_by",
            "schema": {
              "$ref": "#/components/schemas/NameOrIdSortMode"
            }
          }
        ],
        "responses": {
          "200": {
            "description": "successful operation",
            "content": {
              "application/json": {
                "schema": {
                  "$ref": "#/components/schemas/AddressLotResultsPage"
                }
              }
            }
          },
          "4XX": {
            "$ref": "#/components/responses/Error"
          },
          "5XX": {
            "$ref": "#/components/responses/Error"
          }
        },
        "x-dropshot-pagination": {
          "required": []
        }
      },
      "post": {
        "tags": ["system/networking"],
        "summary": "Create an address lot",
        "operationId": "networking_address_lot_create",
        "requestBody": {
          "content": {
            "application/json": {
              "schema": {
                "$ref": "#/components/schemas/AddressLotCreate"
              }
            }
          },
          "required": true
        },
        "responses": {
          "201": {
            "description": "successful creation",
            "content": {
              "application/json": {
                "schema": {
                  "$ref": "#/components/schemas/AddressLotCreateResponse"
                }
              }
            }
          },
          "4XX": {
            "$ref": "#/components/responses/Error"
          },
          "5XX": {
            "$ref": "#/components/responses/Error"
          }
        }
      }
    },
    "/v1/system/networking/address-lot/{address_lot}": {
      "delete": {
        "tags": ["system/networking"],
        "summary": "Delete an address lot",
        "operationId": "networking_address_lot_delete",
        "parameters": [
          {
            "in": "path",
            "name": "address_lot",
            "description": "Name or ID of the address lot",
            "required": true,
            "schema": {
              "$ref": "#/components/schemas/NameOrId"
            }
          }
        ],
        "responses": {
          "204": {
            "description": "successful deletion"
          },
          "4XX": {
            "$ref": "#/components/responses/Error"
          },
          "5XX": {
            "$ref": "#/components/responses/Error"
          }
        }
      }
    },
    "/v1/system/networking/address-lot/{address_lot}/blocks": {
      "get": {
        "tags": ["system/networking"],
        "summary": "List the blocks in an address lot",
        "operationId": "networking_address_lot_block_list",
        "parameters": [
          {
            "in": "path",
            "name": "address_lot",
            "description": "Name or ID of the address lot",
            "required": true,
            "schema": {
              "$ref": "#/components/schemas/NameOrId"
            }
          },
          {
            "in": "query",
            "name": "limit",
            "description": "Maximum number of items returned by a single call",
            "schema": {
              "nullable": true,
              "type": "integer",
              "format": "uint32",
              "minimum": 1
            }
          },
          {
            "in": "query",
            "name": "page_token",
            "description": "Token returned by previous call to retrieve the subsequent page",
            "schema": {
              "nullable": true,
              "type": "string"
            }
          },
          {
            "in": "query",
            "name": "sort_by",
            "schema": {
              "$ref": "#/components/schemas/IdSortMode"
            }
          }
        ],
        "responses": {
          "200": {
            "description": "successful operation",
            "content": {
              "application/json": {
                "schema": {
                  "$ref": "#/components/schemas/AddressLotBlockResultsPage"
                }
              }
            }
          },
          "4XX": {
            "$ref": "#/components/responses/Error"
          },
          "5XX": {
            "$ref": "#/components/responses/Error"
          }
        },
        "x-dropshot-pagination": {
          "required": []
        }
      }
    },
    "/v1/system/networking/loopback-address": {
      "get": {
        "tags": ["system/networking"],
        "summary": "Get loopback addresses, optionally filtering by id",
        "operationId": "networking_loopback_address_list",
        "parameters": [
          {
            "in": "query",
            "name": "limit",
            "description": "Maximum number of items returned by a single call",
            "schema": {
              "nullable": true,
              "type": "integer",
              "format": "uint32",
              "minimum": 1
            }
          },
          {
            "in": "query",
            "name": "page_token",
            "description": "Token returned by previous call to retrieve the subsequent page",
            "schema": {
              "nullable": true,
              "type": "string"
            }
          },
          {
            "in": "query",
            "name": "sort_by",
            "schema": {
              "$ref": "#/components/schemas/IdSortMode"
            }
          }
        ],
        "responses": {
          "200": {
            "description": "successful operation",
            "content": {
              "application/json": {
                "schema": {
                  "$ref": "#/components/schemas/LoopbackAddressResultsPage"
                }
              }
            }
          },
          "4XX": {
            "$ref": "#/components/responses/Error"
          },
          "5XX": {
            "$ref": "#/components/responses/Error"
          }
        },
        "x-dropshot-pagination": {
          "required": []
        }
      },
      "post": {
        "tags": ["system/networking"],
        "summary": "Create a loopback address",
        "operationId": "networking_loopback_address_create",
        "requestBody": {
          "content": {
            "application/json": {
              "schema": {
                "$ref": "#/components/schemas/LoopbackAddressCreate"
              }
            }
          },
          "required": true
        },
        "responses": {
          "201": {
            "description": "successful creation",
            "content": {
              "application/json": {
                "schema": {
                  "$ref": "#/components/schemas/LoopbackAddress"
                }
              }
            }
          },
          "4XX": {
            "$ref": "#/components/responses/Error"
          },
          "5XX": {
            "$ref": "#/components/responses/Error"
          }
        }
      }
    },
    "/v1/system/networking/loopback-address/{rack_id}/{switch_location}/{address}/{subnet_mask}": {
      "delete": {
        "tags": ["system/networking"],
        "summary": "Delete a loopback address",
        "operationId": "networking_loopback_address_delete",
        "parameters": [
          {
            "in": "path",
            "name": "address",
            "description": "The IP address and subnet mask to use when selecting the loopback address.",
            "required": true,
            "schema": {
              "type": "string",
              "format": "ip"
            }
          },
          {
            "in": "path",
            "name": "rack_id",
            "description": "The rack to use when selecting the loopback address.",
            "required": true,
            "schema": {
              "type": "string",
              "format": "uuid"
            }
          },
          {
            "in": "path",
            "name": "subnet_mask",
            "description": "The IP address and subnet mask to use when selecting the loopback address.",
            "required": true,
            "schema": {
              "type": "integer",
              "format": "uint8",
              "minimum": 0
            }
          },
          {
            "in": "path",
            "name": "switch_location",
            "description": "The switch location to use when selecting the loopback address.",
            "required": true,
            "schema": {
              "$ref": "#/components/schemas/Name"
            }
          }
        ],
        "responses": {
          "204": {
            "description": "successful deletion"
          },
          "4XX": {
            "$ref": "#/components/responses/Error"
          },
          "5XX": {
            "$ref": "#/components/responses/Error"
          }
        }
      }
    },
    "/v1/system/networking/switch-port-settings": {
      "get": {
        "tags": ["system/networking"],
        "summary": "List switch port settings",
        "operationId": "networking_switch_port_settings_list",
        "parameters": [
          {
            "in": "query",
            "name": "limit",
            "description": "Maximum number of items returned by a single call",
            "schema": {
              "nullable": true,
              "type": "integer",
              "format": "uint32",
              "minimum": 1
            }
          },
          {
            "in": "query",
            "name": "page_token",
            "description": "Token returned by previous call to retrieve the subsequent page",
            "schema": {
              "nullable": true,
              "type": "string"
            }
          },
          {
            "in": "query",
            "name": "port_settings",
            "description": "An optional name or id to use when selecting port settings.",
            "schema": {
              "$ref": "#/components/schemas/NameOrId"
            }
          },
          {
            "in": "query",
            "name": "sort_by",
            "schema": {
              "$ref": "#/components/schemas/NameOrIdSortMode"
            }
          }
        ],
        "responses": {
          "200": {
            "description": "successful operation",
            "content": {
              "application/json": {
                "schema": {
                  "$ref": "#/components/schemas/SwitchPortSettingsResultsPage"
                }
              }
            }
          },
          "4XX": {
            "$ref": "#/components/responses/Error"
          },
          "5XX": {
            "$ref": "#/components/responses/Error"
          }
        },
        "x-dropshot-pagination": {
          "required": []
        }
      },
      "post": {
        "tags": ["system/networking"],
        "summary": "Create switch port settings",
        "operationId": "networking_switch_port_settings_create",
        "requestBody": {
          "content": {
            "application/json": {
              "schema": {
                "$ref": "#/components/schemas/SwitchPortSettingsCreate"
              }
            }
          },
          "required": true
        },
        "responses": {
          "201": {
            "description": "successful creation",
            "content": {
              "application/json": {
                "schema": {
                  "$ref": "#/components/schemas/SwitchPortSettingsView"
                }
              }
            }
          },
          "4XX": {
            "$ref": "#/components/responses/Error"
          },
          "5XX": {
            "$ref": "#/components/responses/Error"
          }
        }
      },
      "delete": {
        "tags": ["system/networking"],
        "summary": "Delete switch port settings",
        "operationId": "networking_switch_port_settings_delete",
        "parameters": [
          {
            "in": "query",
            "name": "port_settings",
            "description": "An optional name or id to use when selecting port settings.",
            "schema": {
              "$ref": "#/components/schemas/NameOrId"
            }
          }
        ],
        "responses": {
          "204": {
            "description": "successful deletion"
          },
          "4XX": {
            "$ref": "#/components/responses/Error"
          },
          "5XX": {
            "$ref": "#/components/responses/Error"
          }
        }
      }
    },
    "/v1/system/networking/switch-port-settings/{port}": {
      "get": {
        "tags": ["system/networking"],
        "summary": "Get information about a switch port",
        "operationId": "networking_switch_port_settings_view",
        "parameters": [
          {
            "in": "path",
            "name": "port",
            "description": "A name or id to use when selecting switch port settings info objects.",
            "required": true,
            "schema": {
              "$ref": "#/components/schemas/NameOrId"
            }
          }
        ],
        "responses": {
          "200": {
            "description": "successful operation",
            "content": {
              "application/json": {
                "schema": {
                  "$ref": "#/components/schemas/SwitchPortSettingsView"
                }
              }
            }
          },
          "4XX": {
            "$ref": "#/components/responses/Error"
          },
          "5XX": {
            "$ref": "#/components/responses/Error"
          }
        }
      }
    },
    "/v1/system/policy": {
      "get": {
        "tags": ["policy"],
        "summary": "Fetch the top-level IAM policy",
        "operationId": "system_policy_view",
        "responses": {
          "200": {
            "description": "successful operation",
            "content": {
              "application/json": {
                "schema": {
                  "$ref": "#/components/schemas/FleetRolePolicy"
                }
              }
            }
          },
          "4XX": {
            "$ref": "#/components/responses/Error"
          },
          "5XX": {
            "$ref": "#/components/responses/Error"
          }
        }
      },
      "put": {
        "tags": ["policy"],
        "summary": "Update the top-level IAM policy",
        "operationId": "system_policy_update",
        "requestBody": {
          "content": {
            "application/json": {
              "schema": {
                "$ref": "#/components/schemas/FleetRolePolicy"
              }
            }
          },
          "required": true
        },
        "responses": {
          "200": {
            "description": "successful operation",
            "content": {
              "application/json": {
                "schema": {
                  "$ref": "#/components/schemas/FleetRolePolicy"
                }
              }
            }
          },
          "4XX": {
            "$ref": "#/components/responses/Error"
          },
          "5XX": {
            "$ref": "#/components/responses/Error"
          }
        }
      }
    },
    "/v1/system/roles": {
      "get": {
        "tags": ["roles"],
        "summary": "List built-in roles",
        "operationId": "role_list",
        "parameters": [
          {
            "in": "query",
            "name": "limit",
            "description": "Maximum number of items returned by a single call",
            "schema": {
              "nullable": true,
              "type": "integer",
              "format": "uint32",
              "minimum": 1
            }
          },
          {
            "in": "query",
            "name": "page_token",
            "description": "Token returned by previous call to retrieve the subsequent page",
            "schema": {
              "nullable": true,
              "type": "string"
            }
          }
        ],
        "responses": {
          "200": {
            "description": "successful operation",
            "content": {
              "application/json": {
                "schema": {
                  "$ref": "#/components/schemas/RoleResultsPage"
                }
              }
            }
          },
          "4XX": {
            "$ref": "#/components/responses/Error"
          },
          "5XX": {
            "$ref": "#/components/responses/Error"
          }
        },
        "x-dropshot-pagination": {
          "required": []
        }
      }
    },
    "/v1/system/roles/{role_name}": {
      "get": {
        "tags": ["roles"],
        "summary": "Fetch a built-in role",
        "operationId": "role_view",
        "parameters": [
          {
            "in": "path",
            "name": "role_name",
            "description": "The built-in role's unique name.",
            "required": true,
            "schema": {
              "type": "string"
            }
          }
        ],
        "responses": {
          "200": {
            "description": "successful operation",
            "content": {
              "application/json": {
                "schema": {
                  "$ref": "#/components/schemas/Role"
                }
              }
            }
          },
          "4XX": {
            "$ref": "#/components/responses/Error"
          },
          "5XX": {
            "$ref": "#/components/responses/Error"
          }
        }
      }
    },
    "/v1/system/silos": {
      "get": {
        "tags": ["system/silos"],
        "summary": "List silos",
        "description": "Lists silos that are discoverable based on the current permissions.",
        "operationId": "silo_list",
        "parameters": [
          {
            "in": "query",
            "name": "limit",
            "description": "Maximum number of items returned by a single call",
            "schema": {
              "nullable": true,
              "type": "integer",
              "format": "uint32",
              "minimum": 1
            }
          },
          {
            "in": "query",
            "name": "page_token",
            "description": "Token returned by previous call to retrieve the subsequent page",
            "schema": {
              "nullable": true,
              "type": "string"
            }
          },
          {
            "in": "query",
            "name": "sort_by",
            "schema": {
              "$ref": "#/components/schemas/NameOrIdSortMode"
            }
          }
        ],
        "responses": {
          "200": {
            "description": "successful operation",
            "content": {
              "application/json": {
                "schema": {
                  "$ref": "#/components/schemas/SiloResultsPage"
                }
              }
            }
          },
          "4XX": {
            "$ref": "#/components/responses/Error"
          },
          "5XX": {
            "$ref": "#/components/responses/Error"
          }
        },
        "x-dropshot-pagination": {
          "required": []
        }
      },
      "post": {
        "tags": ["system/silos"],
        "summary": "Create a silo",
        "operationId": "silo_create",
        "requestBody": {
          "content": {
            "application/json": {
              "schema": {
                "$ref": "#/components/schemas/SiloCreate"
              }
            }
          },
          "required": true
        },
        "responses": {
          "201": {
            "description": "successful creation",
            "content": {
              "application/json": {
                "schema": {
                  "$ref": "#/components/schemas/Silo"
                }
              }
            }
          },
          "4XX": {
            "$ref": "#/components/responses/Error"
          },
          "5XX": {
            "$ref": "#/components/responses/Error"
          }
        }
      }
    },
    "/v1/system/silos/{silo}": {
      "get": {
        "tags": ["system/silos"],
        "summary": "Fetch a silo",
        "description": "Fetch a silo by name.",
        "operationId": "silo_view",
        "parameters": [
          {
            "in": "path",
            "name": "silo",
            "description": "Name or ID of the silo",
            "required": true,
            "schema": {
              "$ref": "#/components/schemas/NameOrId"
            }
          }
        ],
        "responses": {
          "200": {
            "description": "successful operation",
            "content": {
              "application/json": {
                "schema": {
                  "$ref": "#/components/schemas/Silo"
                }
              }
            }
          },
          "4XX": {
            "$ref": "#/components/responses/Error"
          },
          "5XX": {
            "$ref": "#/components/responses/Error"
          }
        }
      },
      "delete": {
        "tags": ["system/silos"],
        "summary": "Delete a silo",
        "description": "Delete a silo by name.",
        "operationId": "silo_delete",
        "parameters": [
          {
            "in": "path",
            "name": "silo",
            "description": "Name or ID of the silo",
            "required": true,
            "schema": {
              "$ref": "#/components/schemas/NameOrId"
            }
          }
        ],
        "responses": {
          "204": {
            "description": "successful deletion"
          },
          "4XX": {
            "$ref": "#/components/responses/Error"
          },
          "5XX": {
            "$ref": "#/components/responses/Error"
          }
        }
      }
    },
    "/v1/system/silos/{silo}/policy": {
      "get": {
        "tags": ["system/silos"],
        "summary": "Fetch a silo's IAM policy",
        "operationId": "silo_policy_view",
        "parameters": [
          {
            "in": "path",
            "name": "silo",
            "description": "Name or ID of the silo",
            "required": true,
            "schema": {
              "$ref": "#/components/schemas/NameOrId"
            }
          }
        ],
        "responses": {
          "200": {
            "description": "successful operation",
            "content": {
              "application/json": {
                "schema": {
                  "$ref": "#/components/schemas/SiloRolePolicy"
                }
              }
            }
          },
          "4XX": {
            "$ref": "#/components/responses/Error"
          },
          "5XX": {
            "$ref": "#/components/responses/Error"
          }
        }
      },
      "put": {
        "tags": ["system/silos"],
        "summary": "Update a silo's IAM policy",
        "operationId": "silo_policy_update",
        "parameters": [
          {
            "in": "path",
            "name": "silo",
            "description": "Name or ID of the silo",
            "required": true,
            "schema": {
              "$ref": "#/components/schemas/NameOrId"
            }
          }
        ],
        "requestBody": {
          "content": {
            "application/json": {
              "schema": {
                "$ref": "#/components/schemas/SiloRolePolicy"
              }
            }
          },
          "required": true
        },
        "responses": {
          "200": {
            "description": "successful operation",
            "content": {
              "application/json": {
                "schema": {
                  "$ref": "#/components/schemas/SiloRolePolicy"
                }
              }
            }
          },
          "4XX": {
            "$ref": "#/components/responses/Error"
          },
          "5XX": {
            "$ref": "#/components/responses/Error"
          }
        }
      }
    },
    "/v1/system/users": {
      "get": {
<<<<<<< HEAD
        "tags": [
          "system/silos"
        ],
=======
        "tags": ["system/silos"],
>>>>>>> 4cf2405e
        "summary": "List built-in (system) users in a silo",
        "operationId": "silo_user_list",
        "parameters": [
          {
            "in": "query",
            "name": "limit",
            "description": "Maximum number of items returned by a single call",
            "schema": {
              "nullable": true,
              "type": "integer",
              "format": "uint32",
              "minimum": 1
            }
          },
          {
            "in": "query",
            "name": "page_token",
            "description": "Token returned by previous call to retrieve the subsequent page",
            "schema": {
              "nullable": true,
              "type": "string"
            }
          },
          {
            "in": "query",
            "name": "silo",
            "description": "Name or ID of the silo",
            "schema": {
              "$ref": "#/components/schemas/NameOrId"
            }
          },
          {
            "in": "query",
            "name": "sort_by",
            "schema": {
              "$ref": "#/components/schemas/IdSortMode"
            }
          }
        ],
        "responses": {
          "200": {
            "description": "successful operation",
            "content": {
              "application/json": {
                "schema": {
                  "$ref": "#/components/schemas/UserResultsPage"
                }
              }
            }
          },
          "4XX": {
            "$ref": "#/components/responses/Error"
          },
          "5XX": {
            "$ref": "#/components/responses/Error"
          }
        },
        "x-dropshot-pagination": {
<<<<<<< HEAD
          "required": [
            "silo"
          ]
=======
          "required": ["silo"]
>>>>>>> 4cf2405e
        }
      }
    },
    "/v1/system/users/{user_id}": {
      "get": {
<<<<<<< HEAD
        "tags": [
          "system/silos"
        ],
=======
        "tags": ["system/silos"],
>>>>>>> 4cf2405e
        "summary": "Fetch a built-in (system) user",
        "operationId": "silo_user_view",
        "parameters": [
          {
            "in": "path",
            "name": "user_id",
            "description": "The user's internal id",
            "required": true,
            "schema": {
              "type": "string",
              "format": "uuid"
            }
          },
          {
            "in": "query",
            "name": "silo",
            "description": "Name or ID of the silo",
            "required": true,
            "schema": {
              "$ref": "#/components/schemas/NameOrId"
            }
          }
        ],
        "responses": {
          "200": {
            "description": "successful operation",
            "content": {
              "application/json": {
                "schema": {
                  "$ref": "#/components/schemas/User"
                }
              }
            }
          },
          "4XX": {
            "$ref": "#/components/responses/Error"
          },
          "5XX": {
            "$ref": "#/components/responses/Error"
          }
        }
      }
    },
    "/v1/system/users-builtin": {
      "get": {
        "tags": ["system/silos"],
        "summary": "List built-in users",
        "operationId": "user_builtin_list",
        "parameters": [
          {
            "in": "query",
            "name": "limit",
            "description": "Maximum number of items returned by a single call",
            "schema": {
              "nullable": true,
              "type": "integer",
              "format": "uint32",
              "minimum": 1
            }
          },
          {
            "in": "query",
            "name": "page_token",
            "description": "Token returned by previous call to retrieve the subsequent page",
            "schema": {
              "nullable": true,
              "type": "string"
            }
          },
          {
            "in": "query",
            "name": "sort_by",
            "schema": {
              "$ref": "#/components/schemas/NameSortMode"
            }
          }
        ],
        "responses": {
          "200": {
            "description": "successful operation",
            "content": {
              "application/json": {
                "schema": {
                  "$ref": "#/components/schemas/UserBuiltinResultsPage"
                }
              }
            }
          },
          "4XX": {
            "$ref": "#/components/responses/Error"
          },
          "5XX": {
            "$ref": "#/components/responses/Error"
          }
        },
        "x-dropshot-pagination": {
          "required": []
        }
      }
    },
    "/v1/system/users-builtin/{user}": {
      "get": {
        "tags": ["system/silos"],
        "summary": "Fetch a built-in user",
        "operationId": "user_builtin_view",
        "parameters": [
          {
            "in": "path",
            "name": "user",
            "required": true,
            "schema": {
              "$ref": "#/components/schemas/NameOrId"
            }
          }
        ],
        "responses": {
          "200": {
            "description": "successful operation",
            "content": {
              "application/json": {
                "schema": {
                  "$ref": "#/components/schemas/UserBuiltin"
                }
              }
            }
          },
          "4XX": {
            "$ref": "#/components/responses/Error"
          },
          "5XX": {
            "$ref": "#/components/responses/Error"
          }
        }
      }
    },
    "/v1/users": {
      "get": {
        "tags": ["silos"],
        "summary": "List users",
        "operationId": "user_list",
        "parameters": [
          {
            "in": "query",
            "name": "group",
            "schema": {
              "nullable": true,
              "type": "string",
              "format": "uuid"
            }
          },
          {
            "in": "query",
            "name": "limit",
            "description": "Maximum number of items returned by a single call",
            "schema": {
              "nullable": true,
              "type": "integer",
              "format": "uint32",
              "minimum": 1
            }
          },
          {
            "in": "query",
            "name": "page_token",
            "description": "Token returned by previous call to retrieve the subsequent page",
            "schema": {
              "nullable": true,
              "type": "string"
            }
          },
          {
            "in": "query",
            "name": "sort_by",
            "schema": {
              "$ref": "#/components/schemas/IdSortMode"
            }
          }
        ],
        "responses": {
          "200": {
            "description": "successful operation",
            "content": {
              "application/json": {
                "schema": {
                  "$ref": "#/components/schemas/UserResultsPage"
                }
              }
            }
          },
          "4XX": {
            "$ref": "#/components/responses/Error"
          },
          "5XX": {
            "$ref": "#/components/responses/Error"
          }
        },
        "x-dropshot-pagination": {
          "required": []
        }
      }
    },
    "/v1/vpc-firewall-rules": {
      "get": {
        "tags": ["vpcs"],
        "summary": "List firewall rules",
        "operationId": "vpc_firewall_rules_view",
        "parameters": [
          {
            "in": "query",
            "name": "project",
            "description": "Name or ID of the project, only required if `vpc` is provided as a `Name`",
            "schema": {
              "$ref": "#/components/schemas/NameOrId"
            }
          },
          {
            "in": "query",
            "name": "vpc",
            "description": "Name or ID of the VPC",
            "required": true,
            "schema": {
              "$ref": "#/components/schemas/NameOrId"
            }
          }
        ],
        "responses": {
          "200": {
            "description": "successful operation",
            "content": {
              "application/json": {
                "schema": {
                  "$ref": "#/components/schemas/VpcFirewallRules"
                }
              }
            }
          },
          "4XX": {
            "$ref": "#/components/responses/Error"
          },
          "5XX": {
            "$ref": "#/components/responses/Error"
          }
        }
      },
      "put": {
        "tags": ["vpcs"],
        "summary": "Replace firewall rules",
        "operationId": "vpc_firewall_rules_update",
        "parameters": [
          {
            "in": "query",
            "name": "project",
            "description": "Name or ID of the project, only required if `vpc` is provided as a `Name`",
            "schema": {
              "$ref": "#/components/schemas/NameOrId"
            }
          },
          {
            "in": "query",
            "name": "vpc",
            "description": "Name or ID of the VPC",
            "required": true,
            "schema": {
              "$ref": "#/components/schemas/NameOrId"
            }
          }
        ],
        "requestBody": {
          "content": {
            "application/json": {
              "schema": {
                "$ref": "#/components/schemas/VpcFirewallRuleUpdateParams"
              }
            }
          },
          "required": true
        },
        "responses": {
          "200": {
            "description": "successful operation",
            "content": {
              "application/json": {
                "schema": {
                  "$ref": "#/components/schemas/VpcFirewallRules"
                }
              }
            }
          },
          "4XX": {
            "$ref": "#/components/responses/Error"
          },
          "5XX": {
            "$ref": "#/components/responses/Error"
          }
        }
      }
    },
    "/v1/vpc-router-routes": {
      "get": {
        "tags": ["vpcs"],
        "summary": "List routes",
        "description": "List the routes associated with a router in a particular VPC.",
        "operationId": "vpc_router_route_list",
        "parameters": [
          {
            "in": "query",
            "name": "limit",
            "description": "Maximum number of items returned by a single call",
            "schema": {
              "nullable": true,
              "type": "integer",
              "format": "uint32",
              "minimum": 1
            }
          },
          {
            "in": "query",
            "name": "page_token",
            "description": "Token returned by previous call to retrieve the subsequent page",
            "schema": {
              "nullable": true,
              "type": "string"
            }
          },
          {
            "in": "query",
            "name": "project",
            "description": "Name or ID of the project, only required if `vpc` is provided as a `Name`",
            "schema": {
              "$ref": "#/components/schemas/NameOrId"
            }
          },
          {
            "in": "query",
            "name": "router",
            "description": "Name or ID of the router",
            "schema": {
              "$ref": "#/components/schemas/NameOrId"
            }
          },
          {
            "in": "query",
            "name": "sort_by",
            "schema": {
              "$ref": "#/components/schemas/NameOrIdSortMode"
            }
          },
          {
            "in": "query",
            "name": "vpc",
            "description": "Name or ID of the VPC, only required if `subnet` is provided as a `Name`",
            "schema": {
              "$ref": "#/components/schemas/NameOrId"
            }
          }
        ],
        "responses": {
          "200": {
            "description": "successful operation",
            "content": {
              "application/json": {
                "schema": {
                  "$ref": "#/components/schemas/RouterRouteResultsPage"
                }
              }
            }
          },
          "4XX": {
            "$ref": "#/components/responses/Error"
          },
          "5XX": {
            "$ref": "#/components/responses/Error"
          }
        },
        "x-dropshot-pagination": {
          "required": ["router"]
        }
      },
      "post": {
        "tags": ["vpcs"],
        "summary": "Create a router",
        "operationId": "vpc_router_route_create",
        "parameters": [
          {
            "in": "query",
            "name": "project",
            "description": "Name or ID of the project, only required if `vpc` is provided as a `Name`",
            "schema": {
              "$ref": "#/components/schemas/NameOrId"
            }
          },
          {
            "in": "query",
            "name": "router",
            "description": "Name or ID of the router",
            "required": true,
            "schema": {
              "$ref": "#/components/schemas/NameOrId"
            }
          },
          {
            "in": "query",
            "name": "vpc",
            "description": "Name or ID of the VPC, only required if `subnet` is provided as a `Name`",
            "schema": {
              "$ref": "#/components/schemas/NameOrId"
            }
          }
        ],
        "requestBody": {
          "content": {
            "application/json": {
              "schema": {
                "$ref": "#/components/schemas/RouterRouteCreate"
              }
            }
          },
          "required": true
        },
        "responses": {
          "201": {
            "description": "successful creation",
            "content": {
              "application/json": {
                "schema": {
                  "$ref": "#/components/schemas/RouterRoute"
                }
              }
            }
          },
          "4XX": {
            "$ref": "#/components/responses/Error"
          },
          "5XX": {
            "$ref": "#/components/responses/Error"
          }
        }
      }
    },
    "/v1/vpc-router-routes/{route}": {
      "get": {
        "tags": ["vpcs"],
        "summary": "Fetch a route",
        "operationId": "vpc_router_route_view",
        "parameters": [
          {
            "in": "path",
            "name": "route",
            "description": "Name or ID of the route",
            "required": true,
            "schema": {
              "$ref": "#/components/schemas/NameOrId"
            }
          },
          {
            "in": "query",
            "name": "project",
            "description": "Name or ID of the project, only required if `vpc` is provided as a `Name`",
            "schema": {
              "$ref": "#/components/schemas/NameOrId"
            }
          },
          {
            "in": "query",
            "name": "router",
            "description": "Name or ID of the router",
            "required": true,
            "schema": {
              "$ref": "#/components/schemas/NameOrId"
            }
          },
          {
            "in": "query",
            "name": "vpc",
            "description": "Name or ID of the VPC, only required if `subnet` is provided as a `Name`",
            "schema": {
              "$ref": "#/components/schemas/NameOrId"
            }
          }
        ],
        "responses": {
          "200": {
            "description": "successful operation",
            "content": {
              "application/json": {
                "schema": {
                  "$ref": "#/components/schemas/RouterRoute"
                }
              }
            }
          },
          "4XX": {
            "$ref": "#/components/responses/Error"
          },
          "5XX": {
            "$ref": "#/components/responses/Error"
          }
        }
      },
      "put": {
        "tags": ["vpcs"],
        "summary": "Update a route",
        "operationId": "vpc_router_route_update",
        "parameters": [
          {
            "in": "path",
            "name": "route",
            "description": "Name or ID of the route",
            "required": true,
            "schema": {
              "$ref": "#/components/schemas/NameOrId"
            }
          },
          {
            "in": "query",
            "name": "project",
            "description": "Name or ID of the project, only required if `vpc` is provided as a `Name`",
            "schema": {
              "$ref": "#/components/schemas/NameOrId"
            }
          },
          {
            "in": "query",
            "name": "router",
            "description": "Name or ID of the router",
            "schema": {
              "$ref": "#/components/schemas/NameOrId"
            }
          },
          {
            "in": "query",
            "name": "vpc",
            "description": "Name or ID of the VPC, only required if `subnet` is provided as a `Name`",
            "schema": {
              "$ref": "#/components/schemas/NameOrId"
            }
          }
        ],
        "requestBody": {
          "content": {
            "application/json": {
              "schema": {
                "$ref": "#/components/schemas/RouterRouteUpdate"
              }
            }
          },
          "required": true
        },
        "responses": {
          "200": {
            "description": "successful operation",
            "content": {
              "application/json": {
                "schema": {
                  "$ref": "#/components/schemas/RouterRoute"
                }
              }
            }
          },
          "4XX": {
            "$ref": "#/components/responses/Error"
          },
          "5XX": {
            "$ref": "#/components/responses/Error"
          }
        }
      },
      "delete": {
        "tags": ["vpcs"],
        "summary": "Delete a route",
        "operationId": "vpc_router_route_delete",
        "parameters": [
          {
            "in": "path",
            "name": "route",
            "description": "Name or ID of the route",
            "required": true,
            "schema": {
              "$ref": "#/components/schemas/NameOrId"
            }
          },
          {
            "in": "query",
            "name": "project",
            "description": "Name or ID of the project, only required if `vpc` is provided as a `Name`",
            "schema": {
              "$ref": "#/components/schemas/NameOrId"
            }
          },
          {
            "in": "query",
            "name": "router",
            "description": "Name or ID of the router",
            "schema": {
              "$ref": "#/components/schemas/NameOrId"
            }
          },
          {
            "in": "query",
            "name": "vpc",
            "description": "Name or ID of the VPC, only required if `subnet` is provided as a `Name`",
            "schema": {
              "$ref": "#/components/schemas/NameOrId"
            }
          }
        ],
        "responses": {
          "204": {
            "description": "successful deletion"
          },
          "4XX": {
            "$ref": "#/components/responses/Error"
          },
          "5XX": {
            "$ref": "#/components/responses/Error"
          }
        }
      }
    },
    "/v1/vpc-routers": {
      "get": {
        "tags": ["vpcs"],
        "summary": "List routers",
        "operationId": "vpc_router_list",
        "parameters": [
          {
            "in": "query",
            "name": "limit",
            "description": "Maximum number of items returned by a single call",
            "schema": {
              "nullable": true,
              "type": "integer",
              "format": "uint32",
              "minimum": 1
            }
          },
          {
            "in": "query",
            "name": "page_token",
            "description": "Token returned by previous call to retrieve the subsequent page",
            "schema": {
              "nullable": true,
              "type": "string"
            }
          },
          {
            "in": "query",
            "name": "project",
            "description": "Name or ID of the project, only required if `vpc` is provided as a `Name`",
            "schema": {
              "$ref": "#/components/schemas/NameOrId"
            }
          },
          {
            "in": "query",
            "name": "sort_by",
            "schema": {
              "$ref": "#/components/schemas/NameOrIdSortMode"
            }
          },
          {
            "in": "query",
            "name": "vpc",
            "description": "Name or ID of the VPC",
            "schema": {
              "$ref": "#/components/schemas/NameOrId"
            }
          }
        ],
        "responses": {
          "200": {
            "description": "successful operation",
            "content": {
              "application/json": {
                "schema": {
                  "$ref": "#/components/schemas/VpcRouterResultsPage"
                }
              }
            }
          },
          "4XX": {
            "$ref": "#/components/responses/Error"
          },
          "5XX": {
            "$ref": "#/components/responses/Error"
          }
        },
        "x-dropshot-pagination": {
          "required": ["vpc"]
        }
      },
      "post": {
        "tags": ["vpcs"],
        "summary": "Create a VPC router",
        "operationId": "vpc_router_create",
        "parameters": [
          {
            "in": "query",
            "name": "project",
            "description": "Name or ID of the project, only required if `vpc` is provided as a `Name`",
            "schema": {
              "$ref": "#/components/schemas/NameOrId"
            }
          },
          {
            "in": "query",
            "name": "vpc",
            "description": "Name or ID of the VPC",
            "required": true,
            "schema": {
              "$ref": "#/components/schemas/NameOrId"
            }
          }
        ],
        "requestBody": {
          "content": {
            "application/json": {
              "schema": {
                "$ref": "#/components/schemas/VpcRouterCreate"
              }
            }
          },
          "required": true
        },
        "responses": {
          "201": {
            "description": "successful creation",
            "content": {
              "application/json": {
                "schema": {
                  "$ref": "#/components/schemas/VpcRouter"
                }
              }
            }
          },
          "4XX": {
            "$ref": "#/components/responses/Error"
          },
          "5XX": {
            "$ref": "#/components/responses/Error"
          }
        }
      }
    },
    "/v1/vpc-routers/{router}": {
      "get": {
        "tags": ["vpcs"],
        "summary": "Fetch a router",
        "operationId": "vpc_router_view",
        "parameters": [
          {
            "in": "path",
            "name": "router",
            "description": "Name or ID of the router",
            "required": true,
            "schema": {
              "$ref": "#/components/schemas/NameOrId"
            }
          },
          {
            "in": "query",
            "name": "project",
            "description": "Name or ID of the project, only required if `vpc` is provided as a `Name`",
            "schema": {
              "$ref": "#/components/schemas/NameOrId"
            }
          },
          {
            "in": "query",
            "name": "vpc",
            "description": "Name or ID of the VPC",
            "schema": {
              "$ref": "#/components/schemas/NameOrId"
            }
          }
        ],
        "responses": {
          "200": {
            "description": "successful operation",
            "content": {
              "application/json": {
                "schema": {
                  "$ref": "#/components/schemas/VpcRouter"
                }
              }
            }
          },
          "4XX": {
            "$ref": "#/components/responses/Error"
          },
          "5XX": {
            "$ref": "#/components/responses/Error"
          }
        }
      },
      "put": {
        "tags": ["vpcs"],
        "summary": "Update a router",
        "operationId": "vpc_router_update",
        "parameters": [
          {
            "in": "path",
            "name": "router",
            "description": "Name or ID of the router",
            "required": true,
            "schema": {
              "$ref": "#/components/schemas/NameOrId"
            }
          },
          {
            "in": "query",
            "name": "project",
            "description": "Name or ID of the project, only required if `vpc` is provided as a `Name`",
            "schema": {
              "$ref": "#/components/schemas/NameOrId"
            }
          },
          {
            "in": "query",
            "name": "vpc",
            "description": "Name or ID of the VPC",
            "schema": {
              "$ref": "#/components/schemas/NameOrId"
            }
          }
        ],
        "requestBody": {
          "content": {
            "application/json": {
              "schema": {
                "$ref": "#/components/schemas/VpcRouterUpdate"
              }
            }
          },
          "required": true
        },
        "responses": {
          "200": {
            "description": "successful operation",
            "content": {
              "application/json": {
                "schema": {
                  "$ref": "#/components/schemas/VpcRouter"
                }
              }
            }
          },
          "4XX": {
            "$ref": "#/components/responses/Error"
          },
          "5XX": {
            "$ref": "#/components/responses/Error"
          }
        }
      },
      "delete": {
        "tags": ["vpcs"],
        "summary": "Delete a router",
        "operationId": "vpc_router_delete",
        "parameters": [
          {
            "in": "path",
            "name": "router",
            "description": "Name or ID of the router",
            "required": true,
            "schema": {
              "$ref": "#/components/schemas/NameOrId"
            }
          },
          {
            "in": "query",
            "name": "project",
            "description": "Name or ID of the project, only required if `vpc` is provided as a `Name`",
            "schema": {
              "$ref": "#/components/schemas/NameOrId"
            }
          },
          {
            "in": "query",
            "name": "vpc",
            "description": "Name or ID of the VPC",
            "schema": {
              "$ref": "#/components/schemas/NameOrId"
            }
          }
        ],
        "responses": {
          "204": {
            "description": "successful deletion"
          },
          "4XX": {
            "$ref": "#/components/responses/Error"
          },
          "5XX": {
            "$ref": "#/components/responses/Error"
          }
        }
      }
    },
    "/v1/vpc-subnets": {
      "get": {
        "tags": ["vpcs"],
        "summary": "List subnets",
        "operationId": "vpc_subnet_list",
        "parameters": [
          {
            "in": "query",
            "name": "limit",
            "description": "Maximum number of items returned by a single call",
            "schema": {
              "nullable": true,
              "type": "integer",
              "format": "uint32",
              "minimum": 1
            }
          },
          {
            "in": "query",
            "name": "page_token",
            "description": "Token returned by previous call to retrieve the subsequent page",
            "schema": {
              "nullable": true,
              "type": "string"
            }
          },
          {
            "in": "query",
            "name": "project",
            "description": "Name or ID of the project, only required if `vpc` is provided as a `Name`",
            "schema": {
              "$ref": "#/components/schemas/NameOrId"
            }
          },
          {
            "in": "query",
            "name": "sort_by",
            "schema": {
              "$ref": "#/components/schemas/NameOrIdSortMode"
            }
          },
          {
            "in": "query",
            "name": "vpc",
            "description": "Name or ID of the VPC",
            "schema": {
              "$ref": "#/components/schemas/NameOrId"
            }
          }
        ],
        "responses": {
          "200": {
            "description": "successful operation",
            "content": {
              "application/json": {
                "schema": {
                  "$ref": "#/components/schemas/VpcSubnetResultsPage"
                }
              }
            }
          },
          "4XX": {
            "$ref": "#/components/responses/Error"
          },
          "5XX": {
            "$ref": "#/components/responses/Error"
          }
        },
        "x-dropshot-pagination": {
          "required": ["vpc"]
        }
      },
      "post": {
        "tags": ["vpcs"],
        "summary": "Create a subnet",
        "operationId": "vpc_subnet_create",
        "parameters": [
          {
            "in": "query",
            "name": "project",
            "description": "Name or ID of the project, only required if `vpc` is provided as a `Name`",
            "schema": {
              "$ref": "#/components/schemas/NameOrId"
            }
          },
          {
            "in": "query",
            "name": "vpc",
            "description": "Name or ID of the VPC",
            "required": true,
            "schema": {
              "$ref": "#/components/schemas/NameOrId"
            }
          }
        ],
        "requestBody": {
          "content": {
            "application/json": {
              "schema": {
                "$ref": "#/components/schemas/VpcSubnetCreate"
              }
            }
          },
          "required": true
        },
        "responses": {
          "201": {
            "description": "successful creation",
            "content": {
              "application/json": {
                "schema": {
                  "$ref": "#/components/schemas/VpcSubnet"
                }
              }
            }
          },
          "4XX": {
            "$ref": "#/components/responses/Error"
          },
          "5XX": {
            "$ref": "#/components/responses/Error"
          }
        }
      }
    },
    "/v1/vpc-subnets/{subnet}": {
      "get": {
        "tags": ["vpcs"],
        "summary": "Fetch a subnet",
        "operationId": "vpc_subnet_view",
        "parameters": [
          {
            "in": "path",
            "name": "subnet",
            "description": "Name or ID of the subnet",
            "required": true,
            "schema": {
              "$ref": "#/components/schemas/NameOrId"
            }
          },
          {
            "in": "query",
            "name": "project",
            "description": "Name or ID of the project, only required if `vpc` is provided as a `Name`",
            "schema": {
              "$ref": "#/components/schemas/NameOrId"
            }
          },
          {
            "in": "query",
            "name": "vpc",
            "description": "Name or ID of the VPC",
            "schema": {
              "$ref": "#/components/schemas/NameOrId"
            }
          }
        ],
        "responses": {
          "200": {
            "description": "successful operation",
            "content": {
              "application/json": {
                "schema": {
                  "$ref": "#/components/schemas/VpcSubnet"
                }
              }
            }
          },
          "4XX": {
            "$ref": "#/components/responses/Error"
          },
          "5XX": {
            "$ref": "#/components/responses/Error"
          }
        }
      },
      "put": {
        "tags": ["vpcs"],
        "summary": "Update a subnet",
        "operationId": "vpc_subnet_update",
        "parameters": [
          {
            "in": "path",
            "name": "subnet",
            "description": "Name or ID of the subnet",
            "required": true,
            "schema": {
              "$ref": "#/components/schemas/NameOrId"
            }
          },
          {
            "in": "query",
            "name": "project",
            "description": "Name or ID of the project, only required if `vpc` is provided as a `Name`",
            "schema": {
              "$ref": "#/components/schemas/NameOrId"
            }
          },
          {
            "in": "query",
            "name": "vpc",
            "description": "Name or ID of the VPC",
            "schema": {
              "$ref": "#/components/schemas/NameOrId"
            }
          }
        ],
        "requestBody": {
          "content": {
            "application/json": {
              "schema": {
                "$ref": "#/components/schemas/VpcSubnetUpdate"
              }
            }
          },
          "required": true
        },
        "responses": {
          "200": {
            "description": "successful operation",
            "content": {
              "application/json": {
                "schema": {
                  "$ref": "#/components/schemas/VpcSubnet"
                }
              }
            }
          },
          "4XX": {
            "$ref": "#/components/responses/Error"
          },
          "5XX": {
            "$ref": "#/components/responses/Error"
          }
        }
      },
      "delete": {
        "tags": ["vpcs"],
        "summary": "Delete a subnet",
        "operationId": "vpc_subnet_delete",
        "parameters": [
          {
            "in": "path",
            "name": "subnet",
            "description": "Name or ID of the subnet",
            "required": true,
            "schema": {
              "$ref": "#/components/schemas/NameOrId"
            }
          },
          {
            "in": "query",
            "name": "project",
            "description": "Name or ID of the project, only required if `vpc` is provided as a `Name`",
            "schema": {
              "$ref": "#/components/schemas/NameOrId"
            }
          },
          {
            "in": "query",
            "name": "vpc",
            "description": "Name or ID of the VPC",
            "schema": {
              "$ref": "#/components/schemas/NameOrId"
            }
          }
        ],
        "responses": {
          "204": {
            "description": "successful deletion"
          },
          "4XX": {
            "$ref": "#/components/responses/Error"
          },
          "5XX": {
            "$ref": "#/components/responses/Error"
          }
        }
      }
    },
    "/v1/vpc-subnets/{subnet}/network-interfaces": {
      "get": {
        "tags": ["vpcs"],
        "summary": "List network interfaces",
        "operationId": "vpc_subnet_list_network_interfaces",
        "parameters": [
          {
            "in": "path",
            "name": "subnet",
            "description": "Name or ID of the subnet",
            "required": true,
            "schema": {
              "$ref": "#/components/schemas/NameOrId"
            }
          },
          {
            "in": "query",
            "name": "limit",
            "description": "Maximum number of items returned by a single call",
            "schema": {
              "nullable": true,
              "type": "integer",
              "format": "uint32",
              "minimum": 1
            }
          },
          {
            "in": "query",
            "name": "page_token",
            "description": "Token returned by previous call to retrieve the subsequent page",
            "schema": {
              "nullable": true,
              "type": "string"
            }
          },
          {
            "in": "query",
            "name": "project",
            "description": "Name or ID of the project, only required if `vpc` is provided as a `Name`",
            "schema": {
              "$ref": "#/components/schemas/NameOrId"
            }
          },
          {
            "in": "query",
            "name": "sort_by",
            "schema": {
              "$ref": "#/components/schemas/NameOrIdSortMode"
            }
          },
          {
            "in": "query",
            "name": "vpc",
            "description": "Name or ID of the VPC",
            "schema": {
              "$ref": "#/components/schemas/NameOrId"
            }
          }
        ],
        "responses": {
          "200": {
            "description": "successful operation",
            "content": {
              "application/json": {
                "schema": {
                  "$ref": "#/components/schemas/InstanceNetworkInterfaceResultsPage"
                }
              }
            }
          },
          "4XX": {
            "$ref": "#/components/responses/Error"
          },
          "5XX": {
            "$ref": "#/components/responses/Error"
          }
        },
        "x-dropshot-pagination": {
          "required": []
        }
      }
    },
    "/v1/vpcs": {
      "get": {
        "tags": ["vpcs"],
        "summary": "List VPCs",
        "operationId": "vpc_list",
        "parameters": [
          {
            "in": "query",
            "name": "limit",
            "description": "Maximum number of items returned by a single call",
            "schema": {
              "nullable": true,
              "type": "integer",
              "format": "uint32",
              "minimum": 1
            }
          },
          {
            "in": "query",
            "name": "page_token",
            "description": "Token returned by previous call to retrieve the subsequent page",
            "schema": {
              "nullable": true,
              "type": "string"
            }
          },
          {
            "in": "query",
            "name": "project",
            "description": "Name or ID of the project",
            "schema": {
              "$ref": "#/components/schemas/NameOrId"
            }
          },
          {
            "in": "query",
            "name": "sort_by",
            "schema": {
              "$ref": "#/components/schemas/NameOrIdSortMode"
            }
          }
        ],
        "responses": {
          "200": {
            "description": "successful operation",
            "content": {
              "application/json": {
                "schema": {
                  "$ref": "#/components/schemas/VpcResultsPage"
                }
              }
            }
          },
          "4XX": {
            "$ref": "#/components/responses/Error"
          },
          "5XX": {
            "$ref": "#/components/responses/Error"
          }
        },
        "x-dropshot-pagination": {
          "required": ["project"]
        }
      },
      "post": {
        "tags": ["vpcs"],
        "summary": "Create a VPC",
        "operationId": "vpc_create",
        "parameters": [
          {
            "in": "query",
            "name": "project",
            "description": "Name or ID of the project",
            "required": true,
            "schema": {
              "$ref": "#/components/schemas/NameOrId"
            }
          }
        ],
        "requestBody": {
          "content": {
            "application/json": {
              "schema": {
                "$ref": "#/components/schemas/VpcCreate"
              }
            }
          },
          "required": true
        },
        "responses": {
          "201": {
            "description": "successful creation",
            "content": {
              "application/json": {
                "schema": {
                  "$ref": "#/components/schemas/Vpc"
                }
              }
            }
          },
          "4XX": {
            "$ref": "#/components/responses/Error"
          },
          "5XX": {
            "$ref": "#/components/responses/Error"
          }
        }
      }
    },
    "/v1/vpcs/{vpc}": {
      "get": {
        "tags": ["vpcs"],
        "summary": "Fetch a VPC",
        "operationId": "vpc_view",
        "parameters": [
          {
            "in": "path",
            "name": "vpc",
            "description": "Name or ID of the VPC",
            "required": true,
            "schema": {
              "$ref": "#/components/schemas/NameOrId"
            }
          },
          {
            "in": "query",
            "name": "project",
            "description": "Name or ID of the project",
            "schema": {
              "$ref": "#/components/schemas/NameOrId"
            }
          }
        ],
        "responses": {
          "200": {
            "description": "successful operation",
            "content": {
              "application/json": {
                "schema": {
                  "$ref": "#/components/schemas/Vpc"
                }
              }
            }
          },
          "4XX": {
            "$ref": "#/components/responses/Error"
          },
          "5XX": {
            "$ref": "#/components/responses/Error"
          }
        }
      },
      "put": {
        "tags": ["vpcs"],
        "summary": "Update a VPC",
        "operationId": "vpc_update",
        "parameters": [
          {
            "in": "path",
            "name": "vpc",
            "description": "Name or ID of the VPC",
            "required": true,
            "schema": {
              "$ref": "#/components/schemas/NameOrId"
            }
          },
          {
            "in": "query",
            "name": "project",
            "description": "Name or ID of the project",
            "schema": {
              "$ref": "#/components/schemas/NameOrId"
            }
          }
        ],
        "requestBody": {
          "content": {
            "application/json": {
              "schema": {
                "$ref": "#/components/schemas/VpcUpdate"
              }
            }
          },
          "required": true
        },
        "responses": {
          "200": {
            "description": "successful operation",
            "content": {
              "application/json": {
                "schema": {
                  "$ref": "#/components/schemas/Vpc"
                }
              }
            }
          },
          "4XX": {
            "$ref": "#/components/responses/Error"
          },
          "5XX": {
            "$ref": "#/components/responses/Error"
          }
        }
      },
      "delete": {
        "tags": ["vpcs"],
        "summary": "Delete a VPC",
        "operationId": "vpc_delete",
        "parameters": [
          {
            "in": "path",
            "name": "vpc",
            "description": "Name or ID of the VPC",
            "required": true,
            "schema": {
              "$ref": "#/components/schemas/NameOrId"
            }
          },
          {
            "in": "query",
            "name": "project",
            "description": "Name or ID of the project",
            "schema": {
              "$ref": "#/components/schemas/NameOrId"
            }
          }
        ],
        "responses": {
          "204": {
            "description": "successful deletion"
          },
          "4XX": {
            "$ref": "#/components/responses/Error"
          },
          "5XX": {
            "$ref": "#/components/responses/Error"
          }
        }
      }
    }
  },
  "components": {
    "responses": {
      "Error": {
        "description": "Error",
        "content": {
          "application/json": {
            "schema": {
              "$ref": "#/components/schemas/Error"
            }
          }
        }
      }
    },
    "schemas": {
      "Address": {
        "description": "An address tied to an address lot.",
        "type": "object",
        "properties": {
          "address": {
            "description": "The address and prefix length of this address.",
            "allOf": [
              {
                "$ref": "#/components/schemas/IpNet"
              }
            ]
          },
          "address_lot": {
            "description": "The address lot this address is drawn from.",
            "allOf": [
              {
                "$ref": "#/components/schemas/NameOrId"
              }
            ]
          }
        },
        "required": ["address", "address_lot"]
      },
      "AddressConfig": {
        "description": "A set of addresses associated with a port configuration.",
        "type": "object",
        "properties": {
          "addresses": {
            "description": "The set of addresses assigned to the port configuration.",
            "type": "array",
            "items": {
              "$ref": "#/components/schemas/Address"
            }
          }
        },
        "required": ["addresses"]
      },
      "AddressLot": {
        "description": "Represents an address lot object, containing the id of the lot that can be used in other API calls.",
        "type": "object",
        "properties": {
          "description": {
            "description": "human-readable free-form text about a resource",
            "type": "string"
          },
          "id": {
            "description": "unique, immutable, system-controlled identifier for each resource",
            "type": "string",
            "format": "uuid"
          },
          "kind": {
            "description": "Desired use of `AddressLot`",
            "allOf": [
              {
                "$ref": "#/components/schemas/AddressLotKind"
              }
            ]
          },
          "name": {
            "description": "unique, mutable, user-controlled identifier for each resource",
            "allOf": [
              {
                "$ref": "#/components/schemas/Name"
              }
            ]
          },
          "time_created": {
            "description": "timestamp when this resource was created",
            "type": "string",
            "format": "date-time"
          },
          "time_modified": {
            "description": "timestamp when this resource was last modified",
            "type": "string",
            "format": "date-time"
          }
        },
        "required": [
          "description",
          "id",
          "kind",
          "name",
          "time_created",
          "time_modified"
        ]
      },
      "AddressLotBlock": {
        "description": "An address lot block is a part of an address lot and contains a range of addresses. The range is inclusive.",
        "type": "object",
        "properties": {
          "first_address": {
            "description": "The first address of the block (inclusive).",
            "type": "string",
            "format": "ip"
          },
          "id": {
            "description": "The id of the address lot block.",
            "type": "string",
            "format": "uuid"
          },
          "last_address": {
            "description": "The last address of the block (inclusive).",
            "type": "string",
            "format": "ip"
          }
        },
        "required": ["first_address", "id", "last_address"]
      },
      "AddressLotBlockCreate": {
        "description": "Parameters for creating an address lot block. Fist and last addresses are inclusive.",
        "type": "object",
        "properties": {
          "first_address": {
            "description": "The first address in the lot (inclusive).",
            "type": "string",
            "format": "ip"
          },
          "last_address": {
            "description": "The last address in the lot (inclusive).",
            "type": "string",
            "format": "ip"
          }
        },
        "required": ["first_address", "last_address"]
      },
      "AddressLotBlockResultsPage": {
        "description": "A single page of results",
        "type": "object",
        "properties": {
          "items": {
            "description": "list of items on this page of results",
            "type": "array",
            "items": {
              "$ref": "#/components/schemas/AddressLotBlock"
            }
          },
          "next_page": {
            "nullable": true,
            "description": "token used to fetch the next page of results (if any)",
            "type": "string"
          }
        },
        "required": ["items"]
      },
      "AddressLotCreate": {
        "description": "Parameters for creating an address lot.",
        "type": "object",
        "properties": {
          "blocks": {
            "description": "The blocks to add along with the new address lot.",
            "type": "array",
            "items": {
              "$ref": "#/components/schemas/AddressLotBlockCreate"
            }
          },
          "description": {
            "type": "string"
          },
          "kind": {
            "description": "The kind of address lot to create.",
            "allOf": [
              {
                "$ref": "#/components/schemas/AddressLotKind"
              }
            ]
          },
          "name": {
            "$ref": "#/components/schemas/Name"
          }
        },
        "required": ["blocks", "description", "kind", "name"]
      },
      "AddressLotCreateResponse": {
        "description": "An address lot and associated blocks resulting from creating an address lot.",
        "type": "object",
        "properties": {
          "blocks": {
            "description": "The address lot blocks that were created.",
            "type": "array",
            "items": {
              "$ref": "#/components/schemas/AddressLotBlock"
            }
          },
          "lot": {
            "description": "The address lot that was created.",
            "allOf": [
              {
                "$ref": "#/components/schemas/AddressLot"
              }
            ]
          }
        },
        "required": ["blocks", "lot"]
      },
      "AddressLotKind": {
        "description": "The kind associated with an address lot.",
        "oneOf": [
          {
            "description": "Infrastructure address lots are used for network infrastructure like addresses assigned to rack switches.",
            "type": "string",
            "enum": ["infra"]
          },
          {
            "description": "Pool address lots are used by IP pools.",
            "type": "string",
            "enum": ["pool"]
          }
        ]
      },
      "AddressLotResultsPage": {
        "description": "A single page of results",
        "type": "object",
        "properties": {
          "items": {
            "description": "list of items on this page of results",
            "type": "array",
            "items": {
              "$ref": "#/components/schemas/AddressLot"
            }
          },
          "next_page": {
            "nullable": true,
            "description": "token used to fetch the next page of results (if any)",
            "type": "string"
          }
        },
        "required": ["items"]
      },
      "Baseboard": {
        "description": "Properties that uniquely identify an Oxide hardware component",
        "type": "object",
        "properties": {
          "part": {
            "type": "string"
          },
          "revision": {
            "type": "integer",
            "format": "int64"
          },
          "serial": {
            "type": "string"
          }
        },
        "required": ["part", "revision", "serial"]
      },
      "BgpPeerConfig": {
        "description": "A BGP peer configuration for an interface. Includes the set of announcements that will be advertised to the peer identified by `addr`. The `bgp_config` parameter is a reference to global BGP parameters. The `interface_name` indicates what interface the peer should be contacted on.",
        "type": "object",
        "properties": {
          "addr": {
            "description": "The address of the host to peer with.",
            "type": "string",
            "format": "ip"
          },
          "bgp_announce_set": {
            "description": "The set of announcements advertised by the peer.",
            "allOf": [
              {
                "$ref": "#/components/schemas/NameOrId"
              }
            ]
          },
          "bgp_config": {
            "description": "The global BGP configuration used for establishing a session with this peer.",
            "allOf": [
              {
                "$ref": "#/components/schemas/NameOrId"
              }
            ]
          },
          "interface_name": {
            "description": "The name of interface to peer on. This is relative to the port configuration this BGP peer configuration is a part of. For example this value could be phy0 to refer to a primary physical interface. Or it could be vlan47 to refer to a VLAN interface.",
            "type": "string"
          }
        },
        "required": ["addr", "bgp_announce_set", "bgp_config", "interface_name"]
      },
      "BinRangedouble": {
        "description": "A type storing a range over `T`.\n\nThis type supports ranges similar to the `RangeTo`, `Range` and `RangeFrom` types in the standard library. Those cover `(..end)`, `(start..end)`, and `(start..)` respectively.",
        "oneOf": [
          {
            "description": "A range unbounded below and exclusively above, `..end`.",
            "type": "object",
            "properties": {
              "end": {
                "type": "number",
                "format": "double"
              },
              "type": {
                "type": "string",
                "enum": ["range_to"]
              }
            },
            "required": ["end", "type"]
          },
          {
            "description": "A range bounded inclusively below and exclusively above, `start..end`.",
            "type": "object",
            "properties": {
              "end": {
                "type": "number",
                "format": "double"
              },
              "start": {
                "type": "number",
                "format": "double"
              },
              "type": {
                "type": "string",
                "enum": ["range"]
              }
            },
            "required": ["end", "start", "type"]
          },
          {
            "description": "A range bounded inclusively below and unbounded above, `start..`.",
            "type": "object",
            "properties": {
              "start": {
                "type": "number",
                "format": "double"
              },
              "type": {
                "type": "string",
                "enum": ["range_from"]
              }
            },
            "required": ["start", "type"]
          }
        ]
      },
      "BinRangeint64": {
        "description": "A type storing a range over `T`.\n\nThis type supports ranges similar to the `RangeTo`, `Range` and `RangeFrom` types in the standard library. Those cover `(..end)`, `(start..end)`, and `(start..)` respectively.",
        "oneOf": [
          {
            "description": "A range unbounded below and exclusively above, `..end`.",
            "type": "object",
            "properties": {
              "end": {
                "type": "integer",
                "format": "int64"
              },
              "type": {
                "type": "string",
                "enum": ["range_to"]
              }
            },
            "required": ["end", "type"]
          },
          {
            "description": "A range bounded inclusively below and exclusively above, `start..end`.",
            "type": "object",
            "properties": {
              "end": {
                "type": "integer",
                "format": "int64"
              },
              "start": {
                "type": "integer",
                "format": "int64"
              },
              "type": {
                "type": "string",
                "enum": ["range"]
              }
            },
            "required": ["end", "start", "type"]
          },
          {
            "description": "A range bounded inclusively below and unbounded above, `start..`.",
            "type": "object",
            "properties": {
              "start": {
                "type": "integer",
                "format": "int64"
              },
              "type": {
                "type": "string",
                "enum": ["range_from"]
              }
            },
            "required": ["start", "type"]
          }
        ]
      },
      "Bindouble": {
        "description": "Type storing bin edges and a count of samples within it.",
        "type": "object",
        "properties": {
          "count": {
            "description": "The total count of samples in this bin.",
            "type": "integer",
            "format": "uint64",
            "minimum": 0
          },
          "range": {
            "description": "The range of the support covered by this bin.",
            "allOf": [
              {
                "$ref": "#/components/schemas/BinRangedouble"
              }
            ]
          }
        },
        "required": ["count", "range"]
      },
      "Binint64": {
        "description": "Type storing bin edges and a count of samples within it.",
        "type": "object",
        "properties": {
          "count": {
            "description": "The total count of samples in this bin.",
            "type": "integer",
            "format": "uint64",
            "minimum": 0
          },
          "range": {
            "description": "The range of the support covered by this bin.",
            "allOf": [
              {
                "$ref": "#/components/schemas/BinRangeint64"
              }
            ]
          }
        },
        "required": ["count", "range"]
      },
      "BlockSize": {
        "title": "disk block size in bytes",
        "type": "integer",
        "enum": [512, 2048, 4096]
      },
      "ByteCount": {
        "description": "Byte count to express memory or storage capacity.",
        "type": "integer",
        "format": "uint64",
        "minimum": 0
      },
      "Certificate": {
        "description": "View of a Certificate",
        "type": "object",
        "properties": {
          "description": {
            "description": "human-readable free-form text about a resource",
            "type": "string"
          },
          "id": {
            "description": "unique, immutable, system-controlled identifier for each resource",
            "type": "string",
            "format": "uuid"
          },
          "name": {
            "description": "unique, mutable, user-controlled identifier for each resource",
            "allOf": [
              {
                "$ref": "#/components/schemas/Name"
              }
            ]
          },
          "service": {
            "$ref": "#/components/schemas/ServiceUsingCertificate"
          },
          "time_created": {
            "description": "timestamp when this resource was created",
            "type": "string",
            "format": "date-time"
          },
          "time_modified": {
            "description": "timestamp when this resource was last modified",
            "type": "string",
            "format": "date-time"
          }
        },
        "required": [
          "description",
          "id",
          "name",
          "service",
          "time_created",
          "time_modified"
        ]
      },
      "CertificateCreate": {
        "description": "Create-time parameters for a `Certificate`",
        "type": "object",
        "properties": {
          "cert": {
            "description": "PEM-formatted string containing public certificate chain",
            "type": "string"
          },
          "description": {
            "type": "string"
          },
          "key": {
            "description": "PEM-formatted string containing private key",
            "type": "string"
          },
          "name": {
            "$ref": "#/components/schemas/Name"
          },
          "service": {
            "description": "The service using this certificate",
            "allOf": [
              {
                "$ref": "#/components/schemas/ServiceUsingCertificate"
              }
            ]
          }
        },
<<<<<<< HEAD
        "required": [
          "cert",
          "description",
          "key",
          "name",
          "service"
        ]
=======
        "required": ["cert", "description", "key", "name", "service"]
>>>>>>> 4cf2405e
      },
      "CertificateResultsPage": {
        "description": "A single page of results",
        "type": "object",
        "properties": {
          "items": {
            "description": "list of items on this page of results",
            "type": "array",
            "items": {
              "$ref": "#/components/schemas/Certificate"
            }
          },
          "next_page": {
            "nullable": true,
            "description": "token used to fetch the next page of results (if any)",
            "type": "string"
          }
        },
<<<<<<< HEAD
        "required": [
          "items"
        ]
=======
        "required": ["items"]
>>>>>>> 4cf2405e
      },
      "Cumulativedouble": {
        "description": "A cumulative or counter data type.",
        "type": "object",
        "properties": {
          "start_time": {
            "type": "string",
            "format": "date-time"
          },
          "value": {
            "type": "number",
            "format": "double"
          }
        },
        "required": ["start_time", "value"]
      },
      "Cumulativeint64": {
        "description": "A cumulative or counter data type.",
        "type": "object",
        "properties": {
          "start_time": {
            "type": "string",
            "format": "date-time"
          },
          "value": {
            "type": "integer",
            "format": "int64"
          }
        },
        "required": ["start_time", "value"]
      },
      "CurrentUser": {
        "description": "Info about the current user",
        "type": "object",
        "properties": {
          "display_name": {
            "description": "Human-readable name that can identify the user",
            "type": "string"
          },
          "id": {
            "type": "string",
            "format": "uuid"
          },
          "silo_id": {
            "description": "Uuid of the silo to which this user belongs",
            "type": "string",
            "format": "uuid"
          },
          "silo_name": {
            "description": "Name of the silo to which this user belongs.",
            "allOf": [
              {
                "$ref": "#/components/schemas/Name"
              }
            ]
          }
        },
        "required": ["display_name", "id", "silo_id", "silo_name"]
      },
      "Datum": {
        "description": "A `Datum` is a single sampled data point from a metric.",
        "oneOf": [
          {
            "type": "object",
            "properties": {
              "datum": {
                "type": "boolean"
              },
              "type": {
                "type": "string",
                "enum": ["bool"]
              }
            },
            "required": ["datum", "type"]
          },
          {
            "type": "object",
            "properties": {
              "datum": {
                "type": "integer",
                "format": "int64"
              },
              "type": {
                "type": "string",
                "enum": ["i64"]
              }
            },
            "required": ["datum", "type"]
          },
          {
            "type": "object",
            "properties": {
              "datum": {
                "type": "number",
                "format": "double"
              },
              "type": {
                "type": "string",
                "enum": ["f64"]
              }
            },
            "required": ["datum", "type"]
          },
          {
            "type": "object",
            "properties": {
              "datum": {
                "type": "string"
              },
              "type": {
                "type": "string",
                "enum": ["string"]
              }
            },
            "required": ["datum", "type"]
          },
          {
            "type": "object",
            "properties": {
              "datum": {
                "type": "array",
                "items": {
                  "type": "integer",
                  "format": "uint8",
                  "minimum": 0
                }
              },
              "type": {
                "type": "string",
                "enum": ["bytes"]
              }
            },
            "required": ["datum", "type"]
          },
          {
            "type": "object",
            "properties": {
              "datum": {
                "$ref": "#/components/schemas/Cumulativeint64"
              },
              "type": {
                "type": "string",
                "enum": ["cumulative_i64"]
              }
            },
            "required": ["datum", "type"]
          },
          {
            "type": "object",
            "properties": {
              "datum": {
                "$ref": "#/components/schemas/Cumulativedouble"
              },
              "type": {
                "type": "string",
                "enum": ["cumulative_f64"]
              }
            },
            "required": ["datum", "type"]
          },
          {
            "type": "object",
            "properties": {
              "datum": {
                "$ref": "#/components/schemas/Histogramint64"
              },
              "type": {
                "type": "string",
                "enum": ["histogram_i64"]
              }
            },
            "required": ["datum", "type"]
          },
          {
            "type": "object",
            "properties": {
              "datum": {
                "$ref": "#/components/schemas/Histogramdouble"
              },
              "type": {
                "type": "string",
                "enum": ["histogram_f64"]
              }
            },
            "required": ["datum", "type"]
          }
        ]
      },
      "DerEncodedKeyPair": {
        "type": "object",
        "properties": {
          "private_key": {
            "description": "request signing private key (base64 encoded der file)",
            "type": "string"
          },
          "public_cert": {
            "description": "request signing public certificate (base64 encoded der file)",
            "type": "string"
          }
        },
        "required": ["private_key", "public_cert"]
      },
      "DeviceAccessTokenRequest": {
        "type": "object",
        "properties": {
          "client_id": {
            "type": "string",
            "format": "uuid"
          },
          "device_code": {
            "type": "string"
          },
          "grant_type": {
            "type": "string"
          }
        },
        "required": ["client_id", "device_code", "grant_type"]
      },
      "DeviceAuthRequest": {
        "type": "object",
        "properties": {
          "client_id": {
            "type": "string",
            "format": "uuid"
          }
        },
        "required": ["client_id"]
      },
      "DeviceAuthVerify": {
        "type": "object",
        "properties": {
          "user_code": {
            "type": "string"
          }
        },
        "required": ["user_code"]
      },
      "Digest": {
        "oneOf": [
          {
            "type": "object",
            "properties": {
              "type": {
                "type": "string",
                "enum": ["sha256"]
              },
              "value": {
                "type": "string"
              }
            },
            "required": ["type", "value"]
          }
        ]
      },
      "Disk": {
        "description": "View of a Disk",
        "type": "object",
        "properties": {
          "block_size": {
            "$ref": "#/components/schemas/ByteCount"
          },
          "description": {
            "description": "human-readable free-form text about a resource",
            "type": "string"
          },
          "device_path": {
            "type": "string"
          },
          "id": {
            "description": "unique, immutable, system-controlled identifier for each resource",
            "type": "string",
            "format": "uuid"
          },
          "image_id": {
            "nullable": true,
            "type": "string",
            "format": "uuid"
          },
          "name": {
            "description": "unique, mutable, user-controlled identifier for each resource",
            "allOf": [
              {
                "$ref": "#/components/schemas/Name"
              }
            ]
          },
          "project_id": {
            "type": "string",
            "format": "uuid"
          },
          "size": {
            "$ref": "#/components/schemas/ByteCount"
          },
          "snapshot_id": {
            "nullable": true,
            "type": "string",
            "format": "uuid"
          },
          "state": {
            "$ref": "#/components/schemas/DiskState"
          },
          "time_created": {
            "description": "timestamp when this resource was created",
            "type": "string",
            "format": "date-time"
          },
          "time_modified": {
            "description": "timestamp when this resource was last modified",
            "type": "string",
            "format": "date-time"
          }
        },
        "required": [
          "block_size",
          "description",
          "device_path",
          "id",
          "name",
          "project_id",
          "size",
          "state",
          "time_created",
          "time_modified"
        ]
      },
      "DiskCreate": {
        "description": "Create-time parameters for a `Disk`",
        "type": "object",
        "properties": {
          "description": {
            "type": "string"
          },
          "disk_source": {
            "description": "initial source for this disk",
            "allOf": [
              {
                "$ref": "#/components/schemas/DiskSource"
              }
            ]
          },
          "name": {
            "$ref": "#/components/schemas/Name"
          },
          "size": {
            "description": "total size of the Disk in bytes",
            "allOf": [
              {
                "$ref": "#/components/schemas/ByteCount"
              }
            ]
          }
        },
        "required": ["description", "disk_source", "name", "size"]
      },
      "DiskPath": {
        "type": "object",
        "properties": {
          "disk": {
            "description": "Name or ID of the disk",
            "allOf": [
              {
                "$ref": "#/components/schemas/NameOrId"
              }
            ]
          }
        },
        "required": ["disk"]
      },
      "DiskResultsPage": {
        "description": "A single page of results",
        "type": "object",
        "properties": {
          "items": {
            "description": "list of items on this page of results",
            "type": "array",
            "items": {
              "$ref": "#/components/schemas/Disk"
            }
          },
          "next_page": {
            "nullable": true,
            "description": "token used to fetch the next page of results (if any)",
            "type": "string"
          }
        },
        "required": ["items"]
      },
      "DiskSource": {
        "description": "Different sources for a disk",
        "oneOf": [
          {
            "description": "Create a blank disk",
            "type": "object",
            "properties": {
              "block_size": {
                "description": "size of blocks for this Disk. valid values are: 512, 2048, or 4096",
                "allOf": [
                  {
                    "$ref": "#/components/schemas/BlockSize"
                  }
                ]
              },
              "type": {
                "type": "string",
                "enum": ["blank"]
              }
            },
            "required": ["block_size", "type"]
          },
          {
            "description": "Create a disk from a disk snapshot",
            "type": "object",
            "properties": {
              "snapshot_id": {
                "type": "string",
                "format": "uuid"
              },
              "type": {
                "type": "string",
                "enum": ["snapshot"]
              }
            },
            "required": ["snapshot_id", "type"]
          },
          {
            "description": "Create a disk from an image",
            "type": "object",
            "properties": {
              "image_id": {
                "type": "string",
                "format": "uuid"
              },
              "type": {
                "type": "string",
                "enum": ["image"]
              }
            },
            "required": ["image_id", "type"]
          },
          {
            "description": "Create a blank disk that will accept bulk writes or pull blocks from an external source.",
            "type": "object",
            "properties": {
              "block_size": {
                "$ref": "#/components/schemas/BlockSize"
              },
              "type": {
                "type": "string",
                "enum": ["importing_blocks"]
              }
            },
            "required": ["block_size", "type"]
          }
        ]
      },
      "DiskState": {
        "description": "State of a Disk",
        "oneOf": [
          {
            "description": "Disk is being initialized",
            "type": "object",
            "properties": {
              "state": {
                "type": "string",
                "enum": ["creating"]
              }
            },
            "required": ["state"]
          },
          {
            "description": "Disk is ready but detached from any Instance",
            "type": "object",
            "properties": {
              "state": {
                "type": "string",
                "enum": ["detached"]
              }
            },
            "required": ["state"]
          },
          {
            "description": "Disk is ready to receive blocks from an external source",
            "type": "object",
            "properties": {
              "state": {
                "type": "string",
                "enum": ["import_ready"]
              }
            },
            "required": ["state"]
          },
          {
            "description": "Disk is importing blocks from a URL",
            "type": "object",
            "properties": {
              "state": {
                "type": "string",
                "enum": ["importing_from_url"]
              }
            },
            "required": ["state"]
          },
          {
            "description": "Disk is importing blocks from bulk writes",
            "type": "object",
            "properties": {
              "state": {
                "type": "string",
                "enum": ["importing_from_bulk_writes"]
              }
            },
            "required": ["state"]
          },
          {
            "description": "Disk is being finalized to state Detached",
            "type": "object",
            "properties": {
              "state": {
                "type": "string",
                "enum": ["finalizing"]
              }
            },
            "required": ["state"]
          },
          {
            "description": "Disk is undergoing maintenance",
            "type": "object",
            "properties": {
              "state": {
                "type": "string",
                "enum": ["maintenance"]
              }
            },
            "required": ["state"]
          },
          {
            "description": "Disk is being attached to the given Instance",
            "type": "object",
            "properties": {
              "instance": {
                "type": "string",
                "format": "uuid"
              },
              "state": {
                "type": "string",
                "enum": ["attaching"]
              }
            },
            "required": ["instance", "state"]
          },
          {
            "description": "Disk is attached to the given Instance",
            "type": "object",
            "properties": {
              "instance": {
                "type": "string",
                "format": "uuid"
              },
              "state": {
                "type": "string",
                "enum": ["attached"]
              }
            },
            "required": ["instance", "state"]
          },
          {
            "description": "Disk is being detached from the given Instance",
            "type": "object",
            "properties": {
              "instance": {
                "type": "string",
                "format": "uuid"
              },
              "state": {
                "type": "string",
                "enum": ["detaching"]
              }
            },
            "required": ["instance", "state"]
          },
          {
            "description": "Disk has been destroyed",
            "type": "object",
            "properties": {
              "state": {
                "type": "string",
                "enum": ["destroyed"]
              }
            },
            "required": ["state"]
          },
          {
            "description": "Disk is unavailable",
            "type": "object",
            "properties": {
              "state": {
                "type": "string",
                "enum": ["faulted"]
              }
            },
            "required": ["state"]
          }
        ]
      },
      "Error": {
        "description": "Error information from a response.",
        "type": "object",
        "properties": {
          "error_code": {
            "type": "string"
          },
          "message": {
            "type": "string"
          },
          "request_id": {
            "type": "string"
          }
        },
        "required": ["message", "request_id"]
      },
      "ExpectedDigest": {
        "oneOf": [
          {
            "type": "object",
            "properties": {
              "sha256": {
                "type": "string"
              }
            },
            "required": ["sha256"],
            "additionalProperties": false
          }
        ]
      },
      "ExternalIp": {
        "type": "object",
        "properties": {
          "ip": {
            "type": "string",
            "format": "ip"
          },
          "kind": {
            "$ref": "#/components/schemas/IpKind"
          }
        },
        "required": ["ip", "kind"]
      },
      "ExternalIpCreate": {
        "description": "Parameters for creating an external IP address for instances.",
        "oneOf": [
          {
            "description": "An IP address providing both inbound and outbound access. The address is automatically-assigned from the provided IP Pool, or all available pools if not specified.",
            "type": "object",
            "properties": {
              "pool_name": {
                "nullable": true,
                "allOf": [
                  {
                    "$ref": "#/components/schemas/Name"
                  }
                ]
              },
              "type": {
                "type": "string",
                "enum": ["ephemeral"]
              }
            },
            "required": ["type"]
          }
        ]
      },
      "ExternalIpResultsPage": {
        "description": "A single page of results",
        "type": "object",
        "properties": {
          "items": {
            "description": "list of items on this page of results",
            "type": "array",
            "items": {
              "$ref": "#/components/schemas/ExternalIp"
            }
          },
          "next_page": {
            "nullable": true,
            "description": "token used to fetch the next page of results (if any)",
            "type": "string"
          }
        },
        "required": ["items"]
      },
      "FinalizeDisk": {
        "description": "Parameters for finalizing a disk",
        "type": "object",
        "properties": {
          "snapshot_name": {
            "nullable": true,
            "description": "If specified a snapshot of the disk will be created with the given name during finalization. If not specified, a snapshot for the disk will _not_ be created. A snapshot can be manually created once the disk transitions into the `Detached` state.",
            "allOf": [
              {
                "$ref": "#/components/schemas/Name"
              }
            ]
          }
        }
      },
      "FleetRole": {
        "type": "string",
        "enum": ["admin", "collaborator", "viewer"]
      },
      "FleetRolePolicy": {
        "description": "Policy for a particular resource\n\nNote that the Policy only describes access granted explicitly for this resource.  The policies of parent resources can also cause a user to have access to this resource.",
        "type": "object",
        "properties": {
          "role_assignments": {
            "description": "Roles directly assigned on this resource",
            "type": "array",
            "items": {
              "$ref": "#/components/schemas/FleetRoleRoleAssignment"
            }
          }
        },
        "required": ["role_assignments"]
      },
      "FleetRoleRoleAssignment": {
        "description": "Describes the assignment of a particular role on a particular resource to a particular identity (user, group, etc.)\n\nThe resource is not part of this structure.  Rather, `RoleAssignment`s are put into a `Policy` and that Policy is applied to a particular resource.",
        "type": "object",
        "properties": {
          "identity_id": {
            "type": "string",
            "format": "uuid"
          },
          "identity_type": {
            "$ref": "#/components/schemas/IdentityType"
          },
          "role_name": {
            "$ref": "#/components/schemas/FleetRole"
          }
        },
        "required": ["identity_id", "identity_type", "role_name"]
      },
      "Group": {
        "description": "View of a Group",
        "type": "object",
        "properties": {
          "display_name": {
            "description": "Human-readable name that can identify the group",
            "type": "string"
          },
          "id": {
            "type": "string",
            "format": "uuid"
          },
          "silo_id": {
            "description": "Uuid of the silo to which this group belongs",
            "type": "string",
            "format": "uuid"
          }
        },
        "required": ["display_name", "id", "silo_id"]
      },
      "GroupResultsPage": {
        "description": "A single page of results",
        "type": "object",
        "properties": {
          "items": {
            "description": "list of items on this page of results",
            "type": "array",
            "items": {
              "$ref": "#/components/schemas/Group"
            }
          },
          "next_page": {
            "nullable": true,
            "description": "token used to fetch the next page of results (if any)",
            "type": "string"
          }
        },
        "required": ["items"]
      },
      "Histogramdouble": {
        "description": "Histogram metric\n\nA histogram maintains the count of any number of samples, over a set of bins. Bins are specified on construction via their _left_ edges, inclusive. There can't be any \"gaps\" in the bins, and an additional bin may be added to the left, right, or both so that the bins extend to the entire range of the support.\n\nNote that any gaps, unsorted bins, or non-finite values will result in an error.",
        "type": "object",
        "properties": {
          "bins": {
            "type": "array",
            "items": {
              "$ref": "#/components/schemas/Bindouble"
            }
          },
          "n_samples": {
            "type": "integer",
            "format": "uint64",
            "minimum": 0
          },
          "start_time": {
            "type": "string",
            "format": "date-time"
          }
        },
        "required": ["bins", "n_samples", "start_time"]
      },
      "Histogramint64": {
        "description": "Histogram metric\n\nA histogram maintains the count of any number of samples, over a set of bins. Bins are specified on construction via their _left_ edges, inclusive. There can't be any \"gaps\" in the bins, and an additional bin may be added to the left, right, or both so that the bins extend to the entire range of the support.\n\nNote that any gaps, unsorted bins, or non-finite values will result in an error.",
        "type": "object",
        "properties": {
          "bins": {
            "type": "array",
            "items": {
              "$ref": "#/components/schemas/Binint64"
            }
          },
          "n_samples": {
            "type": "integer",
            "format": "uint64",
            "minimum": 0
          },
          "start_time": {
            "type": "string",
            "format": "date-time"
          }
        },
        "required": ["bins", "n_samples", "start_time"]
      },
      "IdentityProvider": {
        "description": "View of an Identity Provider",
        "type": "object",
        "properties": {
          "description": {
            "description": "human-readable free-form text about a resource",
            "type": "string"
          },
          "id": {
            "description": "unique, immutable, system-controlled identifier for each resource",
            "type": "string",
            "format": "uuid"
          },
          "name": {
            "description": "unique, mutable, user-controlled identifier for each resource",
            "allOf": [
              {
                "$ref": "#/components/schemas/Name"
              }
            ]
          },
          "provider_type": {
            "description": "Identity provider type",
            "allOf": [
              {
                "$ref": "#/components/schemas/IdentityProviderType"
              }
            ]
          },
          "time_created": {
            "description": "timestamp when this resource was created",
            "type": "string",
            "format": "date-time"
          },
          "time_modified": {
            "description": "timestamp when this resource was last modified",
            "type": "string",
            "format": "date-time"
          }
        },
        "required": [
          "description",
          "id",
          "name",
          "provider_type",
          "time_created",
          "time_modified"
        ]
      },
      "IdentityProviderResultsPage": {
        "description": "A single page of results",
        "type": "object",
        "properties": {
          "items": {
            "description": "list of items on this page of results",
            "type": "array",
            "items": {
              "$ref": "#/components/schemas/IdentityProvider"
            }
          },
          "next_page": {
            "nullable": true,
            "description": "token used to fetch the next page of results (if any)",
            "type": "string"
          }
        },
        "required": ["items"]
      },
      "IdentityProviderType": {
        "oneOf": [
          {
            "description": "SAML identity provider",
            "type": "string",
            "enum": ["saml"]
          }
        ]
      },
      "IdentityType": {
        "description": "Describes what kind of identity is described by an id",
        "type": "string",
        "enum": ["silo_user", "silo_group"]
      },
      "IdpMetadataSource": {
        "oneOf": [
          {
            "type": "object",
            "properties": {
              "type": {
                "type": "string",
                "enum": ["url"]
              },
              "url": {
                "type": "string"
              }
            },
            "required": ["type", "url"]
          },
          {
            "type": "object",
            "properties": {
              "data": {
                "type": "string"
              },
              "type": {
                "type": "string",
                "enum": ["base64_encoded_xml"]
              }
            },
            "required": ["data", "type"]
          }
        ]
      },
      "Image": {
        "description": "View of an image\n\nIf `project_id` is present then the image is only visible inside that project. If it's not present then the image is visible to all projects in the silo.",
        "type": "object",
        "properties": {
          "block_size": {
            "description": "size of blocks in bytes",
            "allOf": [
              {
                "$ref": "#/components/schemas/ByteCount"
              }
            ]
          },
          "description": {
            "description": "human-readable free-form text about a resource",
            "type": "string"
          },
          "digest": {
            "nullable": true,
            "description": "Hash of the image contents, if applicable",
            "allOf": [
              {
                "$ref": "#/components/schemas/Digest"
              }
            ]
          },
          "id": {
            "description": "unique, immutable, system-controlled identifier for each resource",
            "type": "string",
            "format": "uuid"
          },
          "name": {
            "description": "unique, mutable, user-controlled identifier for each resource",
            "allOf": [
              {
                "$ref": "#/components/schemas/Name"
              }
            ]
          },
          "os": {
            "description": "The family of the operating system like Debian, Ubuntu, etc.",
            "type": "string"
          },
          "project_id": {
            "nullable": true,
            "description": "ID of the parent project if the image is a project image",
            "type": "string",
            "format": "uuid"
          },
          "size": {
            "description": "total size in bytes",
            "allOf": [
              {
                "$ref": "#/components/schemas/ByteCount"
              }
            ]
          },
          "time_created": {
            "description": "timestamp when this resource was created",
            "type": "string",
            "format": "date-time"
          },
          "time_modified": {
            "description": "timestamp when this resource was last modified",
            "type": "string",
            "format": "date-time"
          },
          "url": {
            "nullable": true,
            "description": "URL source of this image, if any",
            "type": "string"
          },
          "version": {
            "description": "Version of the operating system",
            "type": "string"
          }
        },
        "required": [
          "block_size",
          "description",
          "id",
          "name",
          "os",
          "size",
          "time_created",
          "time_modified",
          "version"
        ]
      },
      "ImageCreate": {
        "description": "Create-time parameters for an `Image`",
        "type": "object",
        "properties": {
          "description": {
            "type": "string"
          },
          "name": {
            "$ref": "#/components/schemas/Name"
          },
          "os": {
            "description": "The family of the operating system (e.g. Debian, Ubuntu, etc.)",
            "type": "string"
          },
          "source": {
            "description": "The source of the image's contents.",
            "allOf": [
              {
                "$ref": "#/components/schemas/ImageSource"
              }
            ]
          },
          "version": {
            "description": "The version of the operating system (e.g. 18.04, 20.04, etc.)",
            "type": "string"
          }
        },
<<<<<<< HEAD
        "required": [
          "description",
          "name",
          "os",
          "source",
          "version"
        ]
=======
        "required": ["description", "name", "os", "source", "version"]
>>>>>>> 4cf2405e
      },
      "ImageResultsPage": {
        "description": "A single page of results",
        "type": "object",
        "properties": {
          "items": {
            "description": "list of items on this page of results",
            "type": "array",
            "items": {
              "$ref": "#/components/schemas/Image"
            }
          },
          "next_page": {
            "nullable": true,
            "description": "token used to fetch the next page of results (if any)",
            "type": "string"
          }
        },
        "required": ["items"]
      },
      "ImageSource": {
        "description": "The source of the underlying image.",
        "oneOf": [
          {
            "type": "object",
            "properties": {
              "block_size": {
                "description": "The block size in bytes",
                "allOf": [
                  {
                    "$ref": "#/components/schemas/BlockSize"
                  }
                ]
              },
              "type": {
                "type": "string",
                "enum": ["url"]
              },
              "url": {
                "type": "string"
              }
            },
<<<<<<< HEAD
            "required": [
              "block_size",
              "type",
              "url"
            ]
=======
            "required": ["block_size", "type", "url"]
>>>>>>> 4cf2405e
          },
          {
            "type": "object",
            "properties": {
              "id": {
                "type": "string",
                "format": "uuid"
              },
              "type": {
                "type": "string",
                "enum": ["snapshot"]
              }
            },
            "required": ["id", "type"]
          },
          {
            "description": "Boot the Alpine ISO that ships with the Propolis zone. Intended for development purposes only.",
            "type": "object",
            "properties": {
              "type": {
                "type": "string",
                "enum": ["you_can_boot_anything_as_long_as_its_alpine"]
              }
            },
            "required": ["type"]
          }
        ]
      },
      "ImportBlocksBulkWrite": {
        "description": "Parameters for importing blocks with a bulk write",
        "type": "object",
        "properties": {
          "base64_encoded_data": {
            "type": "string"
          },
          "offset": {
            "type": "integer",
            "format": "uint64",
            "minimum": 0
          }
        },
        "required": ["base64_encoded_data", "offset"]
      },
      "ImportBlocksFromUrl": {
        "description": "Parameters for importing blocks from a URL to a disk",
        "type": "object",
        "properties": {
          "expected_digest": {
            "nullable": true,
            "description": "Expected digest of all blocks when importing from a URL",
            "allOf": [
              {
                "$ref": "#/components/schemas/ExpectedDigest"
              }
            ]
          },
          "url": {
            "description": "the source to pull blocks from",
            "type": "string"
          }
        },
        "required": ["url"]
      },
      "Instance": {
        "description": "View of an Instance",
        "type": "object",
        "properties": {
          "description": {
            "description": "human-readable free-form text about a resource",
            "type": "string"
          },
          "hostname": {
            "description": "RFC1035-compliant hostname for the Instance.",
            "type": "string"
          },
          "id": {
            "description": "unique, immutable, system-controlled identifier for each resource",
            "type": "string",
            "format": "uuid"
          },
          "memory": {
            "description": "memory allocated for this Instance",
            "allOf": [
              {
                "$ref": "#/components/schemas/ByteCount"
              }
            ]
          },
          "name": {
            "description": "unique, mutable, user-controlled identifier for each resource",
            "allOf": [
              {
                "$ref": "#/components/schemas/Name"
              }
            ]
          },
          "ncpus": {
            "description": "number of CPUs allocated for this Instance",
            "allOf": [
              {
                "$ref": "#/components/schemas/InstanceCpuCount"
              }
            ]
          },
          "project_id": {
            "description": "id for the project containing this Instance",
            "type": "string",
            "format": "uuid"
          },
          "run_state": {
            "$ref": "#/components/schemas/InstanceState"
          },
          "time_created": {
            "description": "timestamp when this resource was created",
            "type": "string",
            "format": "date-time"
          },
          "time_modified": {
            "description": "timestamp when this resource was last modified",
            "type": "string",
            "format": "date-time"
          },
          "time_run_state_updated": {
            "type": "string",
            "format": "date-time"
          }
        },
        "required": [
          "description",
          "hostname",
          "id",
          "memory",
          "name",
          "ncpus",
          "project_id",
          "run_state",
          "time_created",
          "time_modified",
          "time_run_state_updated"
        ]
      },
      "InstanceCpuCount": {
        "description": "The number of CPUs in an Instance",
        "type": "integer",
        "format": "uint16",
        "minimum": 0
      },
      "InstanceCreate": {
        "description": "Create-time parameters for an `Instance`",
        "type": "object",
        "properties": {
          "description": {
            "type": "string"
          },
          "disks": {
            "description": "The disks to be created or attached for this instance.",
            "default": [],
            "type": "array",
            "items": {
              "$ref": "#/components/schemas/InstanceDiskAttachment"
            }
          },
          "external_ips": {
            "description": "The external IP addresses provided to this instance.\n\nBy default, all instances have outbound connectivity, but no inbound connectivity. These external addresses can be used to provide a fixed, known IP address for making inbound connections to the instance.",
            "default": [],
            "type": "array",
            "items": {
              "$ref": "#/components/schemas/ExternalIpCreate"
            }
          },
          "hostname": {
            "type": "string"
          },
          "memory": {
            "$ref": "#/components/schemas/ByteCount"
          },
          "name": {
            "$ref": "#/components/schemas/Name"
          },
          "ncpus": {
            "$ref": "#/components/schemas/InstanceCpuCount"
          },
          "network_interfaces": {
            "description": "The network interfaces to be created for this instance.",
            "default": {
              "type": "default"
            },
            "allOf": [
              {
                "$ref": "#/components/schemas/InstanceNetworkInterfaceAttachment"
              }
            ]
          },
          "start": {
            "description": "Should this instance be started upon creation; true by default.",
            "default": true,
            "type": "boolean"
          },
          "user_data": {
            "description": "User data for instance initialization systems (such as cloud-init). Must be a Base64-encoded string, as specified in RFC 4648 § 4 (+ and / characters with padding). Maximum 32 KiB unencoded data.",
            "default": "",
            "type": "string",
            "format": "byte"
          }
        },
        "required": ["description", "hostname", "memory", "name", "ncpus"]
      },
      "InstanceDiskAttachment": {
        "description": "Describe the instance's disks at creation time",
        "oneOf": [
          {
            "description": "During instance creation, create and attach disks",
            "type": "object",
            "properties": {
              "description": {
                "type": "string"
              },
              "disk_source": {
                "description": "initial source for this disk",
                "allOf": [
                  {
                    "$ref": "#/components/schemas/DiskSource"
                  }
                ]
              },
              "name": {
                "$ref": "#/components/schemas/Name"
              },
              "size": {
                "description": "total size of the Disk in bytes",
                "allOf": [
                  {
                    "$ref": "#/components/schemas/ByteCount"
                  }
                ]
              },
              "type": {
                "type": "string",
                "enum": ["create"]
              }
            },
            "required": ["description", "disk_source", "name", "size", "type"]
          },
          {
            "description": "During instance creation, attach this disk",
            "type": "object",
            "properties": {
              "name": {
                "description": "A disk name to attach",
                "allOf": [
                  {
                    "$ref": "#/components/schemas/Name"
                  }
                ]
              },
              "type": {
                "type": "string",
                "enum": ["attach"]
              }
            },
            "required": ["name", "type"]
          }
        ]
      },
      "InstanceMigrate": {
        "description": "Migration parameters for an `Instance`",
        "type": "object",
        "properties": {
          "dst_sled_id": {
            "type": "string",
            "format": "uuid"
          }
        },
        "required": ["dst_sled_id"]
      },
      "InstanceNetworkInterface": {
        "description": "An `InstanceNetworkInterface` represents a virtual network interface device attached to an instance.",
        "type": "object",
        "properties": {
          "description": {
            "description": "human-readable free-form text about a resource",
            "type": "string"
          },
          "id": {
            "description": "unique, immutable, system-controlled identifier for each resource",
            "type": "string",
            "format": "uuid"
          },
          "instance_id": {
            "description": "The Instance to which the interface belongs.",
            "type": "string",
            "format": "uuid"
          },
          "ip": {
            "description": "The IP address assigned to this interface.",
            "type": "string",
            "format": "ip"
          },
          "mac": {
            "description": "The MAC address assigned to this interface.",
            "allOf": [
              {
                "$ref": "#/components/schemas/MacAddr"
              }
            ]
          },
          "name": {
            "description": "unique, mutable, user-controlled identifier for each resource",
            "allOf": [
              {
                "$ref": "#/components/schemas/Name"
              }
            ]
          },
          "primary": {
            "description": "True if this interface is the primary for the instance to which it's attached.",
            "type": "boolean"
          },
          "subnet_id": {
            "description": "The subnet to which the interface belongs.",
            "type": "string",
            "format": "uuid"
          },
          "time_created": {
            "description": "timestamp when this resource was created",
            "type": "string",
            "format": "date-time"
          },
          "time_modified": {
            "description": "timestamp when this resource was last modified",
            "type": "string",
            "format": "date-time"
          },
          "vpc_id": {
            "description": "The VPC to which the interface belongs.",
            "type": "string",
            "format": "uuid"
          }
        },
        "required": [
          "description",
          "id",
          "instance_id",
          "ip",
          "mac",
          "name",
          "primary",
          "subnet_id",
          "time_created",
          "time_modified",
          "vpc_id"
        ]
      },
      "InstanceNetworkInterfaceAttachment": {
        "description": "Describes an attachment of an `InstanceNetworkInterface` to an `Instance`, at the time the instance is created.",
        "oneOf": [
          {
            "description": "Create one or more `InstanceNetworkInterface`s for the `Instance`.\n\nIf more than one interface is provided, then the first will be designated the primary interface for the instance.",
            "type": "object",
            "properties": {
              "params": {
                "type": "array",
                "items": {
                  "$ref": "#/components/schemas/InstanceNetworkInterfaceCreate"
                }
              },
              "type": {
                "type": "string",
                "enum": ["create"]
              }
            },
            "required": ["params", "type"]
          },
          {
            "description": "The default networking configuration for an instance is to create a single primary interface with an automatically-assigned IP address. The IP will be pulled from the Project's default VPC / VPC Subnet.",
            "type": "object",
            "properties": {
              "type": {
                "type": "string",
                "enum": ["default"]
              }
            },
            "required": ["type"]
          },
          {
            "description": "No network interfaces at all will be created for the instance.",
            "type": "object",
            "properties": {
              "type": {
                "type": "string",
                "enum": ["none"]
              }
            },
            "required": ["type"]
          }
        ]
      },
      "InstanceNetworkInterfaceCreate": {
        "description": "Create-time parameters for an `InstanceNetworkInterface`",
        "type": "object",
        "properties": {
          "description": {
            "type": "string"
          },
          "ip": {
            "nullable": true,
            "description": "The IP address for the interface. One will be auto-assigned if not provided.",
            "type": "string",
            "format": "ip"
          },
          "name": {
            "$ref": "#/components/schemas/Name"
          },
          "subnet_name": {
            "description": "The VPC Subnet in which to create the interface.",
            "allOf": [
              {
                "$ref": "#/components/schemas/Name"
              }
            ]
          },
          "vpc_name": {
            "description": "The VPC in which to create the interface.",
            "allOf": [
              {
                "$ref": "#/components/schemas/Name"
              }
            ]
          }
        },
        "required": ["description", "name", "subnet_name", "vpc_name"]
      },
      "InstanceNetworkInterfaceResultsPage": {
        "description": "A single page of results",
        "type": "object",
        "properties": {
          "items": {
            "description": "list of items on this page of results",
            "type": "array",
            "items": {
              "$ref": "#/components/schemas/InstanceNetworkInterface"
            }
          },
          "next_page": {
            "nullable": true,
            "description": "token used to fetch the next page of results (if any)",
            "type": "string"
          }
        },
        "required": ["items"]
      },
      "InstanceNetworkInterfaceUpdate": {
        "description": "Parameters for updating an `InstanceNetworkInterface`\n\nNote that modifying IP addresses for an interface is not yet supported, a new interface must be created instead.",
        "type": "object",
        "properties": {
          "description": {
            "nullable": true,
            "type": "string"
          },
          "name": {
            "nullable": true,
            "allOf": [
              {
                "$ref": "#/components/schemas/Name"
              }
            ]
          },
          "primary": {
            "description": "Make a secondary interface the instance's primary interface.\n\nIf applied to a secondary interface, that interface will become the primary on the next reboot of the instance. Note that this may have implications for routing between instances, as the new primary interface will be on a distinct subnet from the previous primary interface.\n\nNote that this can only be used to select a new primary interface for an instance. Requests to change the primary interface into a secondary will return an error.",
            "default": false,
            "type": "boolean"
          }
        }
      },
      "InstanceResultsPage": {
        "description": "A single page of results",
        "type": "object",
        "properties": {
          "items": {
            "description": "list of items on this page of results",
            "type": "array",
            "items": {
              "$ref": "#/components/schemas/Instance"
            }
          },
          "next_page": {
            "nullable": true,
            "description": "token used to fetch the next page of results (if any)",
            "type": "string"
          }
        },
        "required": ["items"]
      },
      "InstanceSerialConsoleData": {
        "description": "Contents of an Instance's serial console buffer.",
        "type": "object",
        "properties": {
          "data": {
            "description": "The bytes starting from the requested offset up to either the end of the buffer or the request's `max_bytes`. Provided as a u8 array rather than a string, as it may not be UTF-8.",
            "type": "array",
            "items": {
              "type": "integer",
              "format": "uint8",
              "minimum": 0
            }
          },
          "last_byte_offset": {
            "description": "The absolute offset since boot (suitable for use as `byte_offset` in a subsequent request) of the last byte returned in `data`.",
            "type": "integer",
            "format": "uint64",
            "minimum": 0
          }
        },
        "required": ["data", "last_byte_offset"]
      },
      "InstanceState": {
        "description": "Running state of an Instance (primarily: booted or stopped)\n\nThis typically reflects whether it's starting, running, stopping, or stopped, but also includes states related to the Instance's lifecycle",
        "oneOf": [
          {
            "description": "The instance is being created.",
            "type": "string",
            "enum": ["creating"]
          },
          {
            "description": "The instance is currently starting up.",
            "type": "string",
            "enum": ["starting"]
          },
          {
            "description": "The instance is currently running.",
            "type": "string",
            "enum": ["running"]
          },
          {
            "description": "The instance has been requested to stop and a transition to \"Stopped\" is imminent.",
            "type": "string",
            "enum": ["stopping"]
          },
          {
            "description": "The instance is currently stopped.",
            "type": "string",
            "enum": ["stopped"]
          },
          {
            "description": "The instance is in the process of rebooting - it will remain in the \"rebooting\" state until the VM is starting once more.",
            "type": "string",
            "enum": ["rebooting"]
          },
          {
            "description": "The instance is in the process of migrating - it will remain in the \"migrating\" state until the migration process is complete and the destination propolis is ready to continue execution.",
            "type": "string",
            "enum": ["migrating"]
          },
          {
            "description": "The instance is attempting to recover from a failure.",
            "type": "string",
            "enum": ["repairing"]
          },
          {
            "description": "The instance has encountered a failure.",
            "type": "string",
            "enum": ["failed"]
          },
          {
            "description": "The instance has been deleted.",
            "type": "string",
            "enum": ["destroyed"]
          }
        ]
      },
      "IpKind": {
        "description": "The kind of an external IP address for an instance",
        "type": "string",
        "enum": ["ephemeral", "floating"]
      },
      "IpNet": {
        "oneOf": [
          {
            "title": "v4",
            "allOf": [
              {
                "$ref": "#/components/schemas/Ipv4Net"
              }
            ]
          },
          {
            "title": "v6",
            "allOf": [
              {
                "$ref": "#/components/schemas/Ipv6Net"
              }
            ]
          }
        ]
      },
      "IpPool": {
        "description": "Identity-related metadata that's included in nearly all public API objects",
        "type": "object",
        "properties": {
          "description": {
            "description": "human-readable free-form text about a resource",
            "type": "string"
          },
          "id": {
            "description": "unique, immutable, system-controlled identifier for each resource",
            "type": "string",
            "format": "uuid"
          },
          "name": {
            "description": "unique, mutable, user-controlled identifier for each resource",
            "allOf": [
              {
                "$ref": "#/components/schemas/Name"
              }
            ]
          },
          "time_created": {
            "description": "timestamp when this resource was created",
            "type": "string",
            "format": "date-time"
          },
          "time_modified": {
            "description": "timestamp when this resource was last modified",
            "type": "string",
            "format": "date-time"
          }
        },
        "required": [
          "description",
          "id",
          "name",
          "time_created",
          "time_modified"
        ]
      },
      "IpPoolCreate": {
        "description": "Create-time parameters for an `IpPool`",
        "type": "object",
        "properties": {
          "description": {
            "type": "string"
          },
          "name": {
            "$ref": "#/components/schemas/Name"
          }
        },
        "required": ["description", "name"]
      },
      "IpPoolRange": {
        "type": "object",
        "properties": {
          "id": {
            "type": "string",
            "format": "uuid"
          },
          "ip_pool_id": {
            "type": "string",
            "format": "uuid"
          },
          "range": {
            "$ref": "#/components/schemas/IpRange"
          },
          "time_created": {
            "type": "string",
            "format": "date-time"
          }
        },
        "required": ["id", "ip_pool_id", "range", "time_created"]
      },
      "IpPoolRangeResultsPage": {
        "description": "A single page of results",
        "type": "object",
        "properties": {
          "items": {
            "description": "list of items on this page of results",
            "type": "array",
            "items": {
              "$ref": "#/components/schemas/IpPoolRange"
            }
          },
          "next_page": {
            "nullable": true,
            "description": "token used to fetch the next page of results (if any)",
            "type": "string"
          }
        },
        "required": ["items"]
      },
      "IpPoolResultsPage": {
        "description": "A single page of results",
        "type": "object",
        "properties": {
          "items": {
            "description": "list of items on this page of results",
            "type": "array",
            "items": {
              "$ref": "#/components/schemas/IpPool"
            }
          },
          "next_page": {
            "nullable": true,
            "description": "token used to fetch the next page of results (if any)",
            "type": "string"
          }
        },
        "required": ["items"]
      },
      "IpPoolUpdate": {
        "description": "Parameters for updating an IP Pool",
        "type": "object",
        "properties": {
          "description": {
            "nullable": true,
            "type": "string"
          },
          "name": {
            "nullable": true,
            "allOf": [
              {
                "$ref": "#/components/schemas/Name"
              }
            ]
          }
        }
      },
      "IpRange": {
        "oneOf": [
          {
            "title": "v4",
            "allOf": [
              {
                "$ref": "#/components/schemas/Ipv4Range"
              }
            ]
          },
          {
            "title": "v6",
            "allOf": [
              {
                "$ref": "#/components/schemas/Ipv6Range"
              }
            ]
          }
        ]
      },
      "Ipv4Net": {
        "example": "192.168.1.0/24",
        "title": "An IPv4 subnet",
        "description": "An IPv4 subnet, including prefix and subnet mask",
        "type": "string",
        "pattern": "^(([0-9]|[1-9][0-9]|1[0-9][0-9]|2[0-4][0-9]|25[0-5])\\.){3}([0-9]|[1-9][0-9]|1[0-9][0-9]|2[0-4][0-9]|25[0-5])/([0-9]|1[0-9]|2[0-9]|3[0-2])$"
      },
      "Ipv4Range": {
        "description": "A non-decreasing IPv4 address range, inclusive of both ends.\n\nThe first address must be less than or equal to the last address.",
        "type": "object",
        "properties": {
          "first": {
            "type": "string",
            "format": "ipv4"
          },
          "last": {
            "type": "string",
            "format": "ipv4"
          }
        },
        "required": ["first", "last"]
      },
      "Ipv6Net": {
        "example": "fd12:3456::/64",
        "title": "An IPv6 subnet",
        "description": "An IPv6 subnet, including prefix and subnet mask",
        "type": "string",
        "pattern": "^([fF][dD])[0-9a-fA-F]{2}:(([0-9a-fA-F]{1,4}:){6}[0-9a-fA-F]{1,4}|([0-9a-fA-F]{1,4}:){1,6}:)([0-9a-fA-F]{1,4})?\\/([0-9]|[1-9][0-9]|1[0-1][0-9]|12[0-8])$"
      },
      "Ipv6Range": {
        "description": "A non-decreasing IPv6 address range, inclusive of both ends.\n\nThe first address must be less than or equal to the last address.",
        "type": "object",
        "properties": {
          "first": {
            "type": "string",
            "format": "ipv6"
          },
          "last": {
            "type": "string",
            "format": "ipv6"
          }
        },
        "required": ["first", "last"]
      },
      "L4PortRange": {
        "example": "22",
        "title": "A range of IP ports",
        "description": "An inclusive-inclusive range of IP ports. The second port may be omitted to represent a single port",
        "type": "string",
        "pattern": "^[0-9]{1,5}(-[0-9]{1,5})?$",
        "minLength": 1,
        "maxLength": 11
      },
      "LinkConfig": {
        "description": "Switch link configuration.",
        "type": "object",
        "properties": {
          "lldp": {
            "description": "The link-layer discovery protocol (LLDP) configuration for the link.",
            "allOf": [
              {
                "$ref": "#/components/schemas/LldpServiceConfig"
              }
            ]
          },
          "mtu": {
            "description": "Maximum transmission unit for the link.",
            "type": "integer",
            "format": "uint16",
            "minimum": 0
          }
        },
        "required": ["lldp", "mtu"]
      },
      "LldpServiceConfig": {
        "description": "The LLDP configuration associated with a port. LLDP may be either enabled or disabled, if enabled, an LLDP configuration must be provided by name or id.",
        "type": "object",
        "properties": {
          "enabled": {
            "description": "Whether or not LLDP is enabled.",
            "type": "boolean"
          },
          "lldp_config": {
            "nullable": true,
            "description": "A reference to the LLDP configuration used. Must not be `None` when `enabled` is `true`.",
            "allOf": [
              {
                "$ref": "#/components/schemas/NameOrId"
              }
            ]
          }
        },
        "required": ["enabled"]
      },
      "LoopbackAddress": {
        "description": "A loopback address is an address that is assigned to a rack switch but is not associated with any particular port.",
        "type": "object",
        "properties": {
          "address": {
            "description": "The loopback IP address and prefix length.",
            "allOf": [
              {
                "$ref": "#/components/schemas/IpNet"
              }
            ]
          },
          "address_lot_block_id": {
            "description": "The address lot block this address came from.",
            "type": "string",
            "format": "uuid"
          },
          "id": {
            "description": "The id of the loopback address.",
            "type": "string",
            "format": "uuid"
          },
          "rack_id": {
            "description": "The id of the rack where this loopback address is assigned.",
            "type": "string",
            "format": "uuid"
          },
          "switch_location": {
            "description": "Switch location where this loopback address is assigned.",
            "type": "string"
          }
        },
        "required": [
          "address",
          "address_lot_block_id",
          "id",
          "rack_id",
          "switch_location"
        ]
      },
      "LoopbackAddressCreate": {
        "description": "Parameters for creating a loopback address on a particular rack switch.",
        "type": "object",
        "properties": {
          "address": {
            "description": "The address to create.",
            "type": "string",
            "format": "ip"
          },
          "address_lot": {
            "description": "The name or id of the address lot this loopback address will pull an address from.",
            "allOf": [
              {
                "$ref": "#/components/schemas/NameOrId"
              }
            ]
          },
          "mask": {
            "description": "The subnet mask to use for the address.",
            "type": "integer",
            "format": "uint8",
            "minimum": 0
          },
          "rack_id": {
            "description": "The containing the switch this loopback address will be configured on.",
            "type": "string",
            "format": "uuid"
          },
          "switch_location": {
            "description": "The location of the switch within the rack this loopback address will be configured on.",
            "allOf": [
              {
                "$ref": "#/components/schemas/Name"
              }
            ]
          }
        },
        "required": [
          "address",
          "address_lot",
          "mask",
          "rack_id",
          "switch_location"
        ]
      },
      "LoopbackAddressResultsPage": {
        "description": "A single page of results",
        "type": "object",
        "properties": {
          "items": {
            "description": "list of items on this page of results",
            "type": "array",
            "items": {
              "$ref": "#/components/schemas/LoopbackAddress"
            }
          },
          "next_page": {
            "nullable": true,
            "description": "token used to fetch the next page of results (if any)",
            "type": "string"
          }
        },
        "required": ["items"]
      },
      "MacAddr": {
        "example": "ff:ff:ff:ff:ff:ff",
        "title": "A MAC address",
        "description": "A Media Access Control address, in EUI-48 format",
        "type": "string",
        "pattern": "^([0-9a-fA-F]{0,2}:){5}[0-9a-fA-F]{0,2}$",
        "minLength": 5,
        "maxLength": 17
      },
      "Measurement": {
        "description": "A `Measurement` is a timestamped datum from a single metric",
        "type": "object",
        "properties": {
          "datum": {
            "$ref": "#/components/schemas/Datum"
          },
          "timestamp": {
            "type": "string",
            "format": "date-time"
          }
        },
        "required": ["datum", "timestamp"]
      },
      "MeasurementResultsPage": {
        "description": "A single page of results",
        "type": "object",
        "properties": {
          "items": {
            "description": "list of items on this page of results",
            "type": "array",
            "items": {
              "$ref": "#/components/schemas/Measurement"
            }
          },
          "next_page": {
            "nullable": true,
            "description": "token used to fetch the next page of results (if any)",
            "type": "string"
          }
        },
        "required": ["items"]
      },
      "Name": {
        "title": "A name unique within the parent collection",
        "description": "Names must begin with a lower case ASCII letter, be composed exclusively of lowercase ASCII, uppercase ASCII, numbers, and '-', and may not end with a '-'. Names cannot be a UUID though they may contain a UUID.",
        "type": "string",
        "pattern": "^(?![0-9a-fA-F]{8}-[0-9a-fA-F]{4}-[0-9a-fA-F]{4}-[0-9a-fA-F]{4}-[0-9a-fA-F]{12}$)^[a-z][a-z0-9-]*[a-zA-Z0-9]*$",
        "minLength": 1,
        "maxLength": 63
      },
      "NameOrId": {
        "oneOf": [
          {
            "title": "id",
            "allOf": [
              {
                "type": "string",
                "format": "uuid"
              }
            ]
          },
          {
            "title": "name",
            "allOf": [
              {
                "$ref": "#/components/schemas/Name"
              }
            ]
          }
        ]
      },
      "Password": {
        "title": "A password used to authenticate a user",
        "description": "Passwords may be subject to additional constraints.",
        "type": "string",
        "maxLength": 512
      },
      "PhysicalDisk": {
        "description": "View of a Physical Disk\n\nPhysical disks reside in a particular sled and are used to store both Instance Disk data as well as internal metadata.",
        "type": "object",
        "properties": {
          "disk_type": {
            "$ref": "#/components/schemas/PhysicalDiskType"
          },
          "id": {
            "description": "unique, immutable, system-controlled identifier for each resource",
            "type": "string",
            "format": "uuid"
          },
          "model": {
            "type": "string"
          },
          "serial": {
            "type": "string"
          },
          "sled_id": {
            "nullable": true,
            "description": "The sled to which this disk is attached, if any.",
            "type": "string",
            "format": "uuid"
          },
          "time_created": {
            "description": "timestamp when this resource was created",
            "type": "string",
            "format": "date-time"
          },
          "time_modified": {
            "description": "timestamp when this resource was last modified",
            "type": "string",
            "format": "date-time"
          },
          "vendor": {
            "type": "string"
          }
        },
        "required": [
          "disk_type",
          "id",
          "model",
          "serial",
          "time_created",
          "time_modified",
          "vendor"
        ]
      },
      "PhysicalDiskResultsPage": {
        "description": "A single page of results",
        "type": "object",
        "properties": {
          "items": {
            "description": "list of items on this page of results",
            "type": "array",
            "items": {
              "$ref": "#/components/schemas/PhysicalDisk"
            }
          },
          "next_page": {
            "nullable": true,
            "description": "token used to fetch the next page of results (if any)",
            "type": "string"
          }
        },
        "required": ["items"]
      },
      "PhysicalDiskType": {
        "type": "string",
        "enum": ["internal", "external"]
      },
      "Project": {
        "description": "View of a Project",
        "type": "object",
        "properties": {
          "description": {
            "description": "human-readable free-form text about a resource",
            "type": "string"
          },
          "id": {
            "description": "unique, immutable, system-controlled identifier for each resource",
            "type": "string",
            "format": "uuid"
          },
          "name": {
            "description": "unique, mutable, user-controlled identifier for each resource",
            "allOf": [
              {
                "$ref": "#/components/schemas/Name"
              }
            ]
          },
          "time_created": {
            "description": "timestamp when this resource was created",
            "type": "string",
            "format": "date-time"
          },
          "time_modified": {
            "description": "timestamp when this resource was last modified",
            "type": "string",
            "format": "date-time"
          }
        },
        "required": [
          "description",
          "id",
          "name",
          "time_created",
          "time_modified"
        ]
      },
      "ProjectCreate": {
        "description": "Create-time parameters for a `Project`",
        "type": "object",
        "properties": {
          "description": {
            "type": "string"
          },
          "name": {
            "$ref": "#/components/schemas/Name"
          }
        },
        "required": ["description", "name"]
      },
      "ProjectResultsPage": {
        "description": "A single page of results",
        "type": "object",
        "properties": {
          "items": {
            "description": "list of items on this page of results",
            "type": "array",
            "items": {
              "$ref": "#/components/schemas/Project"
            }
          },
          "next_page": {
            "nullable": true,
            "description": "token used to fetch the next page of results (if any)",
            "type": "string"
          }
        },
        "required": ["items"]
      },
      "ProjectRole": {
        "type": "string",
        "enum": ["admin", "collaborator", "viewer"]
      },
      "ProjectRolePolicy": {
        "description": "Policy for a particular resource\n\nNote that the Policy only describes access granted explicitly for this resource.  The policies of parent resources can also cause a user to have access to this resource.",
        "type": "object",
        "properties": {
          "role_assignments": {
            "description": "Roles directly assigned on this resource",
            "type": "array",
            "items": {
              "$ref": "#/components/schemas/ProjectRoleRoleAssignment"
            }
          }
        },
        "required": ["role_assignments"]
      },
      "ProjectRoleRoleAssignment": {
        "description": "Describes the assignment of a particular role on a particular resource to a particular identity (user, group, etc.)\n\nThe resource is not part of this structure.  Rather, `RoleAssignment`s are put into a `Policy` and that Policy is applied to a particular resource.",
        "type": "object",
        "properties": {
          "identity_id": {
            "type": "string",
            "format": "uuid"
          },
          "identity_type": {
            "$ref": "#/components/schemas/IdentityType"
          },
          "role_name": {
            "$ref": "#/components/schemas/ProjectRole"
          }
        },
        "required": ["identity_id", "identity_type", "role_name"]
      },
      "ProjectUpdate": {
        "description": "Updateable properties of a `Project`",
        "type": "object",
        "properties": {
          "description": {
            "nullable": true,
            "type": "string"
          },
          "name": {
            "nullable": true,
            "allOf": [
              {
                "$ref": "#/components/schemas/Name"
              }
            ]
          }
        }
      },
      "Rack": {
        "description": "View of an Rack",
        "type": "object",
        "properties": {
          "id": {
            "description": "unique, immutable, system-controlled identifier for each resource",
            "type": "string",
            "format": "uuid"
          },
          "time_created": {
            "description": "timestamp when this resource was created",
            "type": "string",
            "format": "date-time"
          },
          "time_modified": {
            "description": "timestamp when this resource was last modified",
            "type": "string",
            "format": "date-time"
          }
        },
        "required": ["id", "time_created", "time_modified"]
      },
      "RackResultsPage": {
        "description": "A single page of results",
        "type": "object",
        "properties": {
          "items": {
            "description": "list of items on this page of results",
            "type": "array",
            "items": {
              "$ref": "#/components/schemas/Rack"
            }
          },
          "next_page": {
            "nullable": true,
            "description": "token used to fetch the next page of results (if any)",
            "type": "string"
          }
        },
        "required": ["items"]
      },
      "Role": {
        "description": "View of a Role",
        "type": "object",
        "properties": {
          "description": {
            "type": "string"
          },
          "name": {
            "$ref": "#/components/schemas/RoleName"
          }
        },
        "required": ["description", "name"]
      },
      "RoleName": {
        "title": "A name for a built-in role",
        "description": "Role names consist of two string components separated by dot (\".\").",
        "type": "string",
        "pattern": "[a-z-]+\\.[a-z-]+",
        "maxLength": 63
      },
      "RoleResultsPage": {
        "description": "A single page of results",
        "type": "object",
        "properties": {
          "items": {
            "description": "list of items on this page of results",
            "type": "array",
            "items": {
              "$ref": "#/components/schemas/Role"
            }
          },
          "next_page": {
            "nullable": true,
            "description": "token used to fetch the next page of results (if any)",
            "type": "string"
          }
        },
        "required": ["items"]
      },
      "Route": {
        "description": "A route to a destination network through a gateway address.",
        "type": "object",
        "properties": {
          "dst": {
            "description": "The route destination.",
            "allOf": [
              {
                "$ref": "#/components/schemas/IpNet"
              }
            ]
          },
          "gw": {
            "description": "The route gateway.",
            "type": "string",
            "format": "ip"
          },
          "vid": {
            "nullable": true,
            "description": "VLAN id the gateway is reachable over.",
            "type": "integer",
            "format": "uint16",
            "minimum": 0
          }
        },
        "required": ["dst", "gw"]
      },
      "RouteConfig": {
        "description": "Route configuration data associated with a switch port configuration.",
        "type": "object",
        "properties": {
          "routes": {
            "description": "The set of routes assigned to a switch port.",
            "type": "array",
            "items": {
              "$ref": "#/components/schemas/Route"
            }
          }
        },
        "required": ["routes"]
      },
      "RouteDestination": {
        "description": "A `RouteDestination` is used to match traffic with a routing rule, on the destination of that traffic.\n\nWhen traffic is to be sent to a destination that is within a given `RouteDestination`, the corresponding `RouterRoute` applies, and traffic will be forward to the `RouteTarget` for that rule.",
        "oneOf": [
          {
            "description": "Route applies to traffic destined for a specific IP address",
            "type": "object",
            "properties": {
              "type": {
                "type": "string",
                "enum": ["ip"]
              },
              "value": {
                "type": "string",
                "format": "ip"
              }
            },
            "required": ["type", "value"]
          },
          {
            "description": "Route applies to traffic destined for a specific IP subnet",
            "type": "object",
            "properties": {
              "type": {
                "type": "string",
                "enum": ["ip_net"]
              },
              "value": {
                "$ref": "#/components/schemas/IpNet"
              }
            },
            "required": ["type", "value"]
          },
          {
            "description": "Route applies to traffic destined for the given VPC.",
            "type": "object",
            "properties": {
              "type": {
                "type": "string",
                "enum": ["vpc"]
              },
              "value": {
                "$ref": "#/components/schemas/Name"
              }
            },
            "required": ["type", "value"]
          },
          {
            "description": "Route applies to traffic",
            "type": "object",
            "properties": {
              "type": {
                "type": "string",
                "enum": ["subnet"]
              },
              "value": {
                "$ref": "#/components/schemas/Name"
              }
            },
            "required": ["type", "value"]
          }
        ]
      },
      "RouteTarget": {
        "description": "A `RouteTarget` describes the possible locations that traffic matching a route destination can be sent.",
        "oneOf": [
          {
            "description": "Forward traffic to a particular IP address.",
            "type": "object",
            "properties": {
              "type": {
                "type": "string",
                "enum": ["ip"]
              },
              "value": {
                "type": "string",
                "format": "ip"
              }
            },
            "required": ["type", "value"]
          },
          {
            "description": "Forward traffic to a VPC",
            "type": "object",
            "properties": {
              "type": {
                "type": "string",
                "enum": ["vpc"]
              },
              "value": {
                "$ref": "#/components/schemas/Name"
              }
            },
            "required": ["type", "value"]
          },
          {
            "description": "Forward traffic to a VPC Subnet",
            "type": "object",
            "properties": {
              "type": {
                "type": "string",
                "enum": ["subnet"]
              },
              "value": {
                "$ref": "#/components/schemas/Name"
              }
            },
            "required": ["type", "value"]
          },
          {
            "description": "Forward traffic to a specific instance",
            "type": "object",
            "properties": {
              "type": {
                "type": "string",
                "enum": ["instance"]
              },
              "value": {
                "$ref": "#/components/schemas/Name"
              }
            },
            "required": ["type", "value"]
          },
          {
            "description": "Forward traffic to an internet gateway",
            "type": "object",
            "properties": {
              "type": {
                "type": "string",
                "enum": ["internet_gateway"]
              },
              "value": {
                "$ref": "#/components/schemas/Name"
              }
            },
            "required": ["type", "value"]
          }
        ]
      },
      "RouterRoute": {
        "description": "A route defines a rule that governs where traffic should be sent based on its destination.",
        "type": "object",
        "properties": {
          "description": {
            "description": "human-readable free-form text about a resource",
            "type": "string"
          },
          "destination": {
            "$ref": "#/components/schemas/RouteDestination"
          },
          "id": {
            "description": "unique, immutable, system-controlled identifier for each resource",
            "type": "string",
            "format": "uuid"
          },
          "kind": {
            "description": "Describes the kind of router. Set at creation. `read-only`",
            "allOf": [
              {
                "$ref": "#/components/schemas/RouterRouteKind"
              }
            ]
          },
          "name": {
            "description": "unique, mutable, user-controlled identifier for each resource",
            "allOf": [
              {
                "$ref": "#/components/schemas/Name"
              }
            ]
          },
          "target": {
            "$ref": "#/components/schemas/RouteTarget"
          },
          "time_created": {
            "description": "timestamp when this resource was created",
            "type": "string",
            "format": "date-time"
          },
          "time_modified": {
            "description": "timestamp when this resource was last modified",
            "type": "string",
            "format": "date-time"
          },
          "vpc_router_id": {
            "description": "The ID of the VPC Router to which the route belongs",
            "type": "string",
            "format": "uuid"
          }
        },
        "required": [
          "description",
          "destination",
          "id",
          "kind",
          "name",
          "target",
          "time_created",
          "time_modified",
          "vpc_router_id"
        ]
      },
      "RouterRouteCreate": {
        "description": "Create-time parameters for a `RouterRoute`",
        "type": "object",
        "properties": {
          "description": {
            "type": "string"
          },
          "destination": {
            "$ref": "#/components/schemas/RouteDestination"
          },
          "name": {
            "$ref": "#/components/schemas/Name"
          },
          "target": {
            "$ref": "#/components/schemas/RouteTarget"
          }
        },
        "required": ["description", "destination", "name", "target"]
      },
      "RouterRouteKind": {
        "description": "The kind of a `RouterRoute`\n\nThe kind determines certain attributes such as if the route is modifiable and describes how or where the route was created.",
        "oneOf": [
          {
            "description": "Determines the default destination of traffic, such as whether it goes to the internet or not.\n\n`Destination: An Internet Gateway` `Modifiable: true`",
            "type": "string",
            "enum": ["default"]
          },
          {
            "description": "Automatically added for each VPC Subnet in the VPC\n\n`Destination: A VPC Subnet` `Modifiable: false`",
            "type": "string",
            "enum": ["vpc_subnet"]
          },
          {
            "description": "Automatically added when VPC peering is established\n\n`Destination: A different VPC` `Modifiable: false`",
            "type": "string",
            "enum": ["vpc_peering"]
          },
          {
            "description": "Created by a user; see `RouteTarget`\n\n`Destination: User defined` `Modifiable: true`",
            "type": "string",
            "enum": ["custom"]
          }
        ]
      },
      "RouterRouteResultsPage": {
        "description": "A single page of results",
        "type": "object",
        "properties": {
          "items": {
            "description": "list of items on this page of results",
            "type": "array",
            "items": {
              "$ref": "#/components/schemas/RouterRoute"
            }
          },
          "next_page": {
            "nullable": true,
            "description": "token used to fetch the next page of results (if any)",
            "type": "string"
          }
        },
        "required": ["items"]
      },
      "RouterRouteUpdate": {
        "description": "Updateable properties of a `RouterRoute`",
        "type": "object",
        "properties": {
          "description": {
            "nullable": true,
            "type": "string"
          },
          "destination": {
            "$ref": "#/components/schemas/RouteDestination"
          },
          "name": {
            "nullable": true,
            "allOf": [
              {
                "$ref": "#/components/schemas/Name"
              }
            ]
          },
          "target": {
            "$ref": "#/components/schemas/RouteTarget"
          }
        },
        "required": ["destination", "target"]
      },
      "SamlIdentityProvider": {
        "description": "Identity-related metadata that's included in nearly all public API objects",
        "type": "object",
        "properties": {
          "acs_url": {
            "description": "Service provider endpoint where the response will be sent",
            "type": "string"
          },
          "description": {
            "description": "human-readable free-form text about a resource",
            "type": "string"
          },
          "group_attribute_name": {
            "nullable": true,
            "description": "If set, attributes with this name will be considered to denote a user's group membership, where the values will be the group names.",
            "type": "string"
          },
          "id": {
            "description": "unique, immutable, system-controlled identifier for each resource",
            "type": "string",
            "format": "uuid"
          },
          "idp_entity_id": {
            "description": "IdP's entity id",
            "type": "string"
          },
          "name": {
            "description": "unique, mutable, user-controlled identifier for each resource",
            "allOf": [
              {
                "$ref": "#/components/schemas/Name"
              }
            ]
          },
          "public_cert": {
            "nullable": true,
            "description": "Optional request signing public certificate (base64 encoded der file)",
            "type": "string"
          },
          "slo_url": {
            "description": "Service provider endpoint where the idp should send log out requests",
            "type": "string"
          },
          "sp_client_id": {
            "description": "SP's client id",
            "type": "string"
          },
          "technical_contact_email": {
            "description": "Customer's technical contact for saml configuration",
            "type": "string"
          },
          "time_created": {
            "description": "timestamp when this resource was created",
            "type": "string",
            "format": "date-time"
          },
          "time_modified": {
            "description": "timestamp when this resource was last modified",
            "type": "string",
            "format": "date-time"
          }
        },
        "required": [
          "acs_url",
          "description",
          "id",
          "idp_entity_id",
          "name",
          "slo_url",
          "sp_client_id",
          "technical_contact_email",
          "time_created",
          "time_modified"
        ]
      },
      "SamlIdentityProviderCreate": {
        "description": "Create-time identity-related parameters",
        "type": "object",
        "properties": {
          "acs_url": {
            "description": "service provider endpoint where the response will be sent",
            "type": "string"
          },
          "description": {
            "type": "string"
          },
          "group_attribute_name": {
            "nullable": true,
            "description": "If set, SAML attributes with this name will be considered to denote a user's group membership, where the attribute value(s) should be a comma-separated list of group names.",
            "type": "string"
          },
          "idp_entity_id": {
            "description": "idp's entity id",
            "type": "string"
          },
          "idp_metadata_source": {
            "description": "the source of an identity provider metadata descriptor",
            "allOf": [
              {
                "$ref": "#/components/schemas/IdpMetadataSource"
              }
            ]
          },
          "name": {
            "$ref": "#/components/schemas/Name"
          },
          "signing_keypair": {
            "nullable": true,
            "description": "request signing key pair",
            "default": null,
            "allOf": [
              {
                "$ref": "#/components/schemas/DerEncodedKeyPair"
              }
            ]
          },
          "slo_url": {
            "description": "service provider endpoint where the idp should send log out requests",
            "type": "string"
          },
          "sp_client_id": {
            "description": "sp's client id",
            "type": "string"
          },
          "technical_contact_email": {
            "description": "customer's technical contact for saml configuration",
            "type": "string"
          }
        },
        "required": [
          "acs_url",
          "description",
          "idp_entity_id",
          "idp_metadata_source",
          "name",
          "slo_url",
          "sp_client_id",
          "technical_contact_email"
        ]
      },
      "ServiceUsingCertificate": {
        "description": "The service intended to use this certificate.",
        "oneOf": [
          {
            "description": "This certificate is intended for access to the external API.",
            "type": "string",
            "enum": ["external_api"]
          }
        ]
      },
      "Silo": {
        "description": "View of a Silo\n\nA Silo is the highest level unit of isolation.",
        "type": "object",
        "properties": {
          "description": {
            "description": "human-readable free-form text about a resource",
            "type": "string"
          },
          "discoverable": {
            "description": "A silo where discoverable is false can be retrieved only by its id - it will not be part of the \"list all silos\" output.",
            "type": "boolean"
          },
          "id": {
            "description": "unique, immutable, system-controlled identifier for each resource",
            "type": "string",
            "format": "uuid"
          },
          "identity_mode": {
            "description": "How users and groups are managed in this Silo",
            "allOf": [
              {
                "$ref": "#/components/schemas/SiloIdentityMode"
              }
            ]
          },
          "mapped_fleet_roles": {
            "description": "Mapping of which Fleet roles are conferred by each Silo role\n\nThe default is that no Fleet roles are conferred by any Silo roles unless there's a corresponding entry in this map.",
            "type": "object",
            "additionalProperties": {
              "type": "array",
              "items": {
                "$ref": "#/components/schemas/FleetRole"
              },
              "uniqueItems": true
            }
          },
          "name": {
            "description": "unique, mutable, user-controlled identifier for each resource",
            "allOf": [
              {
                "$ref": "#/components/schemas/Name"
              }
            ]
          },
          "time_created": {
            "description": "timestamp when this resource was created",
            "type": "string",
            "format": "date-time"
          },
          "time_modified": {
            "description": "timestamp when this resource was last modified",
            "type": "string",
            "format": "date-time"
          }
        },
        "required": [
          "description",
          "discoverable",
          "id",
          "identity_mode",
          "mapped_fleet_roles",
          "name",
          "time_created",
          "time_modified"
        ]
      },
      "SiloCreate": {
        "description": "Create-time parameters for a `Silo`",
        "type": "object",
        "properties": {
          "admin_group_name": {
            "nullable": true,
            "description": "If set, this group will be created during Silo creation and granted the \"Silo Admin\" role. Identity providers can assert that users belong to this group and those users can log in and further initialize the Silo.\n\nNote that if configuring a SAML based identity provider, group_attribute_name must be set for users to be considered part of a group. See `SamlIdentityProviderCreate` for more information.",
            "type": "string"
          },
          "description": {
            "type": "string"
          },
          "discoverable": {
            "type": "boolean"
          },
          "identity_mode": {
            "$ref": "#/components/schemas/SiloIdentityMode"
          },
          "mapped_fleet_roles": {
            "description": "Mapping of which Fleet roles are conferred by each Silo role\n\nThe default is that no Fleet roles are conferred by any Silo roles unless there's a corresponding entry in this map.",
            "default": {},
            "type": "object",
            "additionalProperties": {
              "type": "array",
              "items": {
                "$ref": "#/components/schemas/FleetRole"
              },
              "uniqueItems": true
            }
          },
          "name": {
            "$ref": "#/components/schemas/Name"
          },
          "tls_certificates": {
            "description": "Initial TLS certificates to be used for the new Silo's console and API endpoints.  These should be valid for the Silo's DNS name(s).",
            "type": "array",
            "items": {
              "$ref": "#/components/schemas/CertificateCreate"
            }
          }
        },
        "required": [
          "description",
          "discoverable",
          "identity_mode",
          "name",
          "tls_certificates"
        ]
      },
      "SiloIdentityMode": {
        "description": "Describes how identities are managed and users are authenticated in this Silo",
        "oneOf": [
          {
            "description": "Users are authenticated with SAML using an external authentication provider.  The system updates information about users and groups only during successful authentication (i.e,. \"JIT provisioning\" of users and groups).",
            "type": "string",
            "enum": ["saml_jit"]
          },
          {
            "description": "The system is the source of truth about users.  There is no linkage to an external authentication provider or identity provider.",
            "type": "string",
            "enum": ["local_only"]
          }
        ]
      },
      "SiloResultsPage": {
        "description": "A single page of results",
        "type": "object",
        "properties": {
          "items": {
            "description": "list of items on this page of results",
            "type": "array",
            "items": {
              "$ref": "#/components/schemas/Silo"
            }
          },
          "next_page": {
            "nullable": true,
            "description": "token used to fetch the next page of results (if any)",
            "type": "string"
          }
        },
        "required": ["items"]
      },
      "SiloRole": {
        "type": "string",
        "enum": ["admin", "collaborator", "viewer"]
      },
      "SiloRolePolicy": {
        "description": "Policy for a particular resource\n\nNote that the Policy only describes access granted explicitly for this resource.  The policies of parent resources can also cause a user to have access to this resource.",
        "type": "object",
        "properties": {
          "role_assignments": {
            "description": "Roles directly assigned on this resource",
            "type": "array",
            "items": {
              "$ref": "#/components/schemas/SiloRoleRoleAssignment"
            }
          }
        },
        "required": ["role_assignments"]
      },
      "SiloRoleRoleAssignment": {
        "description": "Describes the assignment of a particular role on a particular resource to a particular identity (user, group, etc.)\n\nThe resource is not part of this structure.  Rather, `RoleAssignment`s are put into a `Policy` and that Policy is applied to a particular resource.",
        "type": "object",
        "properties": {
          "identity_id": {
            "type": "string",
            "format": "uuid"
          },
          "identity_type": {
            "$ref": "#/components/schemas/IdentityType"
          },
          "role_name": {
            "$ref": "#/components/schemas/SiloRole"
          }
        },
        "required": ["identity_id", "identity_type", "role_name"]
      },
      "Sled": {
        "description": "An operator's view of a Sled.",
        "type": "object",
        "properties": {
          "baseboard": {
            "$ref": "#/components/schemas/Baseboard"
          },
          "id": {
            "description": "unique, immutable, system-controlled identifier for each resource",
            "type": "string",
            "format": "uuid"
          },
          "rack_id": {
            "description": "The rack to which this Sled is currently attached",
            "type": "string",
            "format": "uuid"
          },
          "time_created": {
            "description": "timestamp when this resource was created",
            "type": "string",
            "format": "date-time"
          },
          "time_modified": {
            "description": "timestamp when this resource was last modified",
            "type": "string",
            "format": "date-time"
          },
          "usable_hardware_threads": {
            "description": "The number of hardware threads which can execute on this sled",
            "type": "integer",
            "format": "uint32",
            "minimum": 0
          },
          "usable_physical_ram": {
            "description": "Amount of RAM which may be used by the Sled's OS",
            "allOf": [
              {
                "$ref": "#/components/schemas/ByteCount"
              }
            ]
          }
        },
        "required": [
          "baseboard",
          "id",
          "rack_id",
          "time_created",
          "time_modified",
          "usable_hardware_threads",
          "usable_physical_ram"
        ]
      },
      "SledInstance": {
        "description": "An operator's view of an instance running on a given sled",
        "type": "object",
        "properties": {
          "active_sled_id": {
            "type": "string",
            "format": "uuid"
          },
          "id": {
            "description": "unique, immutable, system-controlled identifier for each resource",
            "type": "string",
            "format": "uuid"
          },
          "memory": {
            "type": "integer",
            "format": "int64"
          },
          "migration_id": {
            "nullable": true,
            "type": "string",
            "format": "uuid"
          },
          "name": {
            "$ref": "#/components/schemas/Name"
          },
          "ncpus": {
            "type": "integer",
            "format": "int64"
          },
          "project_name": {
            "$ref": "#/components/schemas/Name"
          },
          "silo_name": {
            "$ref": "#/components/schemas/Name"
          },
          "state": {
            "$ref": "#/components/schemas/InstanceState"
          },
          "time_created": {
            "description": "timestamp when this resource was created",
            "type": "string",
            "format": "date-time"
          },
          "time_modified": {
            "description": "timestamp when this resource was last modified",
            "type": "string",
            "format": "date-time"
          }
        },
        "required": [
          "active_sled_id",
          "id",
          "memory",
          "name",
          "ncpus",
          "project_name",
          "silo_name",
          "state",
          "time_created",
          "time_modified"
        ]
      },
      "SledInstanceResultsPage": {
        "description": "A single page of results",
        "type": "object",
        "properties": {
          "items": {
            "description": "list of items on this page of results",
            "type": "array",
            "items": {
              "$ref": "#/components/schemas/SledInstance"
            }
          },
          "next_page": {
            "nullable": true,
            "description": "token used to fetch the next page of results (if any)",
            "type": "string"
          }
        },
        "required": ["items"]
      },
      "SledResultsPage": {
        "description": "A single page of results",
        "type": "object",
        "properties": {
          "items": {
            "description": "list of items on this page of results",
            "type": "array",
            "items": {
              "$ref": "#/components/schemas/Sled"
            }
          },
          "next_page": {
            "nullable": true,
            "description": "token used to fetch the next page of results (if any)",
            "type": "string"
          }
        },
        "required": ["items"]
      },
      "Snapshot": {
        "description": "View of a Snapshot",
        "type": "object",
        "properties": {
          "description": {
            "description": "human-readable free-form text about a resource",
            "type": "string"
          },
          "disk_id": {
            "type": "string",
            "format": "uuid"
          },
          "id": {
            "description": "unique, immutable, system-controlled identifier for each resource",
            "type": "string",
            "format": "uuid"
          },
          "name": {
            "description": "unique, mutable, user-controlled identifier for each resource",
            "allOf": [
              {
                "$ref": "#/components/schemas/Name"
              }
            ]
          },
          "project_id": {
            "type": "string",
            "format": "uuid"
          },
          "size": {
            "$ref": "#/components/schemas/ByteCount"
          },
          "state": {
            "$ref": "#/components/schemas/SnapshotState"
          },
          "time_created": {
            "description": "timestamp when this resource was created",
            "type": "string",
            "format": "date-time"
          },
          "time_modified": {
            "description": "timestamp when this resource was last modified",
            "type": "string",
            "format": "date-time"
          }
        },
        "required": [
          "description",
          "disk_id",
          "id",
          "name",
          "project_id",
          "size",
          "state",
          "time_created",
          "time_modified"
        ]
      },
      "SnapshotCreate": {
        "description": "Create-time parameters for a `Snapshot`",
        "type": "object",
        "properties": {
          "description": {
            "type": "string"
          },
          "disk": {
            "description": "The disk to be snapshotted",
            "allOf": [
              {
                "$ref": "#/components/schemas/NameOrId"
              }
            ]
          },
          "name": {
            "$ref": "#/components/schemas/Name"
          }
        },
        "required": ["description", "disk", "name"]
      },
      "SnapshotResultsPage": {
        "description": "A single page of results",
        "type": "object",
        "properties": {
          "items": {
            "description": "list of items on this page of results",
            "type": "array",
            "items": {
              "$ref": "#/components/schemas/Snapshot"
            }
          },
          "next_page": {
            "nullable": true,
            "description": "token used to fetch the next page of results (if any)",
            "type": "string"
          }
        },
        "required": ["items"]
      },
      "SnapshotState": {
        "type": "string",
        "enum": ["creating", "ready", "faulted", "destroyed"]
      },
      "SshKey": {
        "description": "View of an SSH Key",
        "type": "object",
        "properties": {
          "description": {
            "description": "human-readable free-form text about a resource",
            "type": "string"
          },
          "id": {
            "description": "unique, immutable, system-controlled identifier for each resource",
            "type": "string",
            "format": "uuid"
          },
          "name": {
            "description": "unique, mutable, user-controlled identifier for each resource",
            "allOf": [
              {
                "$ref": "#/components/schemas/Name"
              }
            ]
          },
          "public_key": {
            "description": "SSH public key, e.g., `\"ssh-ed25519 AAAAC3NzaC...\"`",
            "type": "string"
          },
          "silo_user_id": {
            "description": "The user to whom this key belongs",
            "type": "string",
            "format": "uuid"
          },
          "time_created": {
            "description": "timestamp when this resource was created",
            "type": "string",
            "format": "date-time"
          },
          "time_modified": {
            "description": "timestamp when this resource was last modified",
            "type": "string",
            "format": "date-time"
          }
        },
        "required": [
          "description",
          "id",
          "name",
          "public_key",
          "silo_user_id",
          "time_created",
          "time_modified"
        ]
      },
      "SshKeyCreate": {
        "description": "Create-time parameters for an `SshKey`",
        "type": "object",
        "properties": {
          "description": {
            "type": "string"
          },
          "name": {
            "$ref": "#/components/schemas/Name"
          },
          "public_key": {
            "description": "SSH public key, e.g., `\"ssh-ed25519 AAAAC3NzaC...\"`",
            "type": "string"
          }
        },
        "required": ["description", "name", "public_key"]
      },
      "SshKeyResultsPage": {
        "description": "A single page of results",
        "type": "object",
        "properties": {
          "items": {
            "description": "list of items on this page of results",
            "type": "array",
            "items": {
              "$ref": "#/components/schemas/SshKey"
            }
          },
          "next_page": {
            "nullable": true,
            "description": "token used to fetch the next page of results (if any)",
            "type": "string"
          }
        },
        "required": ["items"]
      },
      "Switch": {
        "description": "An operator's view of a Switch.",
        "type": "object",
        "properties": {
          "baseboard": {
            "$ref": "#/components/schemas/Baseboard"
          },
          "id": {
            "description": "unique, immutable, system-controlled identifier for each resource",
            "type": "string",
            "format": "uuid"
          },
          "rack_id": {
            "description": "The rack to which this Switch is currently attached",
            "type": "string",
            "format": "uuid"
          },
          "time_created": {
            "description": "timestamp when this resource was created",
            "type": "string",
            "format": "date-time"
          },
          "time_modified": {
            "description": "timestamp when this resource was last modified",
            "type": "string",
            "format": "date-time"
          }
        },
        "required": [
          "baseboard",
          "id",
          "rack_id",
          "time_created",
          "time_modified"
        ]
      },
      "SwitchInterfaceConfig": {
        "description": "A layer-3 switch interface configuration. When IPv6 is enabled, a link local address will be created for the interface.",
        "type": "object",
        "properties": {
          "kind": {
            "description": "What kind of switch interface this configuration represents.",
            "allOf": [
              {
                "$ref": "#/components/schemas/SwitchInterfaceKind"
              }
            ]
          },
          "v6_enabled": {
            "description": "Whether or not IPv6 is enabled.",
            "type": "boolean"
          }
        },
        "required": ["kind", "v6_enabled"]
      },
      "SwitchInterfaceKind": {
        "description": "Indicates the kind for a switch interface.",
        "oneOf": [
          {
            "description": "Primary interfaces are associated with physical links. There is exactly one primary interface per physical link.",
            "type": "object",
            "properties": {
              "type": {
                "type": "string",
                "enum": ["primary"]
              }
            },
            "required": ["type"]
          },
          {
            "description": "VLAN interfaces allow physical interfaces to be multiplexed onto multiple logical links, each distinguished by a 12-bit 802.1Q Ethernet tag.",
            "type": "object",
            "properties": {
              "type": {
                "type": "string",
                "enum": ["vlan"]
              },
              "vid": {
                "description": "The virtual network id (VID) that distinguishes this interface and is used for producing and consuming 802.1Q Ethernet tags. This field has a maximum value of 4095 as 802.1Q tags are twelve bits.",
                "type": "integer",
                "format": "uint16",
                "minimum": 0
              }
            },
            "required": ["type", "vid"]
          },
          {
            "description": "Loopback interfaces are anchors for IP addresses that are not specific to any particular port.",
            "type": "object",
            "properties": {
              "type": {
                "type": "string",
                "enum": ["loopback"]
              }
            },
            "required": ["type"]
          }
        ]
      },
      "SwitchPort": {
        "description": "A switch port represents a physical external port on a rack switch.",
        "type": "object",
        "properties": {
          "id": {
            "description": "The id of the switch port.",
            "type": "string",
            "format": "uuid"
          },
          "port_name": {
            "description": "The name of this switch port.",
            "type": "string"
          },
          "port_settings_id": {
            "nullable": true,
            "description": "The primary settings group of this switch port. Will be `None` until this switch port is configured.",
            "type": "string",
            "format": "uuid"
          },
          "rack_id": {
            "description": "The rack this switch port belongs to.",
            "type": "string",
            "format": "uuid"
          },
          "switch_location": {
            "description": "The switch location of this switch port.",
            "type": "string"
          }
        },
        "required": ["id", "port_name", "rack_id", "switch_location"]
      },
      "SwitchPortAddressConfig": {
        "description": "An IP address configuration for a port settings object.",
        "type": "object",
        "properties": {
          "address": {
            "description": "The IP address and prefix.",
            "allOf": [
              {
                "$ref": "#/components/schemas/IpNet"
              }
            ]
          },
          "address_lot_block_id": {
            "description": "The id of the address lot block this address is drawn from.",
            "type": "string",
            "format": "uuid"
          },
          "interface_name": {
            "description": "The interface name this address belongs to.",
            "type": "string"
          },
          "port_settings_id": {
            "description": "The port settings object this address configuration belongs to.",
            "type": "string",
            "format": "uuid"
          }
        },
        "required": [
          "address",
          "address_lot_block_id",
          "interface_name",
          "port_settings_id"
        ]
      },
      "SwitchPortApplySettings": {
        "description": "Parameters for applying settings to switch ports.",
        "type": "object",
        "properties": {
          "port_settings": {
            "description": "A name or id to use when applying switch port settings.",
            "allOf": [
              {
                "$ref": "#/components/schemas/NameOrId"
              }
            ]
          }
        },
        "required": ["port_settings"]
      },
      "SwitchPortBgpPeerConfig": {
        "description": "A BGP peer configuration for a port settings object.",
        "type": "object",
        "properties": {
          "addr": {
            "description": "The address of the peer.",
            "type": "string",
            "format": "ip"
          },
          "bgp_announce_set_id": {
            "description": "The id for the set of prefixes announced in this peer configuration.",
            "type": "string",
            "format": "uuid"
          },
          "bgp_config_id": {
            "description": "The id of the global BGP configuration referenced by this peer configuration.",
            "type": "string",
            "format": "uuid"
          },
          "interface_name": {
            "description": "The interface name used to establish a peer session.",
            "type": "string"
          },
          "port_settings_id": {
            "description": "The port settings object this BGP configuration belongs to.",
            "type": "string",
            "format": "uuid"
          }
        },
        "required": [
          "addr",
          "bgp_announce_set_id",
          "bgp_config_id",
          "interface_name",
          "port_settings_id"
        ]
      },
      "SwitchPortConfig": {
        "description": "Physical switch port configuration.",
        "type": "object",
        "properties": {
          "geometry": {
            "description": "Link geometry for the switch port.",
            "allOf": [
              {
                "$ref": "#/components/schemas/SwitchPortGeometry"
              }
            ]
          }
        },
        "required": ["geometry"]
      },
      "SwitchPortGeometry": {
        "description": "The link geometry associated with a switch port.",
        "oneOf": [
          {
            "description": "The port contains a single QSFP28 link with four lanes.",
            "type": "string",
            "enum": ["qsfp28x1"]
          },
          {
            "description": "The port contains two QSFP28 links each with two lanes.",
            "type": "string",
            "enum": ["qsfp28x2"]
          },
          {
            "description": "The port contains four SFP28 links each with one lane.",
            "type": "string",
            "enum": ["sfp28x4"]
          }
        ]
      },
      "SwitchPortLinkConfig": {
        "description": "A link configuration for a port settings object.",
        "type": "object",
        "properties": {
          "link_name": {
            "description": "The name of this link.",
            "type": "string"
          },
          "lldp_service_config_id": {
            "description": "The link-layer discovery protocol service configuration id for this link.",
            "type": "string",
            "format": "uuid"
          },
          "mtu": {
            "description": "The maximum transmission unit for this link.",
            "type": "integer",
            "format": "uint16",
            "minimum": 0
          },
          "port_settings_id": {
            "description": "The port settings this link configuration belongs to.",
            "type": "string",
            "format": "uuid"
          }
        },
        "required": [
          "link_name",
          "lldp_service_config_id",
          "mtu",
          "port_settings_id"
        ]
      },
      "SwitchPortResultsPage": {
        "description": "A single page of results",
        "type": "object",
        "properties": {
          "items": {
            "description": "list of items on this page of results",
            "type": "array",
            "items": {
              "$ref": "#/components/schemas/SwitchPort"
            }
          },
          "next_page": {
            "nullable": true,
            "description": "token used to fetch the next page of results (if any)",
            "type": "string"
          }
        },
        "required": ["items"]
      },
      "SwitchPortRouteConfig": {
        "description": "A route configuration for a port settings object.",
        "type": "object",
        "properties": {
          "dst": {
            "description": "The route's destination network.",
            "allOf": [
              {
                "$ref": "#/components/schemas/IpNet"
              }
            ]
          },
          "gw": {
            "description": "The route's gateway address.",
            "allOf": [
              {
                "$ref": "#/components/schemas/IpNet"
              }
            ]
          },
          "interface_name": {
            "description": "The interface name this route configuration is assigned to.",
            "type": "string"
          },
          "port_settings_id": {
            "description": "The port settings object this route configuration belongs to.",
            "type": "string",
            "format": "uuid"
          },
          "vlan_id": {
            "nullable": true,
            "description": "The VLAN identifier for the route. Use this if the gateway is reachable over an 802.1Q tagged L2 segment.",
            "type": "integer",
            "format": "uint16",
            "minimum": 0
          }
        },
        "required": ["dst", "gw", "interface_name", "port_settings_id"]
      },
      "SwitchPortSettings": {
        "description": "A switch port settings identity whose id may be used to view additional details.",
        "type": "object",
        "properties": {
          "description": {
            "description": "human-readable free-form text about a resource",
            "type": "string"
          },
          "id": {
            "description": "unique, immutable, system-controlled identifier for each resource",
            "type": "string",
            "format": "uuid"
          },
          "name": {
            "description": "unique, mutable, user-controlled identifier for each resource",
            "allOf": [
              {
                "$ref": "#/components/schemas/Name"
              }
            ]
          },
          "time_created": {
            "description": "timestamp when this resource was created",
            "type": "string",
            "format": "date-time"
          },
          "time_modified": {
            "description": "timestamp when this resource was last modified",
            "type": "string",
            "format": "date-time"
          }
        },
        "required": [
          "description",
          "id",
          "name",
          "time_created",
          "time_modified"
        ]
      },
      "SwitchPortSettingsCreate": {
        "description": "Parameters for creating switch port settings. Switch port settings are the central data structure for setting up external networking. Switch port settings include link, interface, route, address and dynamic network protocol configuration.",
        "type": "object",
        "properties": {
          "addresses": {
            "description": "Addresses indexed by interface name.",
            "type": "object",
            "additionalProperties": {
              "$ref": "#/components/schemas/AddressConfig"
            }
          },
          "bgp_peers": {
            "description": "BGP peers indexed by interface name.",
            "type": "object",
            "additionalProperties": {
              "$ref": "#/components/schemas/BgpPeerConfig"
            }
          },
          "description": {
            "type": "string"
          },
          "groups": {
            "type": "array",
            "items": {
              "$ref": "#/components/schemas/NameOrId"
            }
          },
          "interfaces": {
            "description": "Interfaces indexed by link name.",
            "type": "object",
            "additionalProperties": {
              "$ref": "#/components/schemas/SwitchInterfaceConfig"
            }
          },
          "links": {
            "description": "Links indexed by phy name. On ports that are not broken out, this is always phy0. On a 2x breakout the options are phy0 and phy1, on 4x phy0-phy3, etc.",
            "type": "object",
            "additionalProperties": {
              "$ref": "#/components/schemas/LinkConfig"
            }
          },
          "name": {
            "$ref": "#/components/schemas/Name"
          },
          "port_config": {
            "$ref": "#/components/schemas/SwitchPortConfig"
          },
          "routes": {
            "description": "Routes indexed by interface name.",
            "type": "object",
            "additionalProperties": {
              "$ref": "#/components/schemas/RouteConfig"
            }
          }
        },
        "required": [
          "addresses",
          "bgp_peers",
          "description",
          "groups",
          "interfaces",
          "links",
          "name",
          "port_config",
          "routes"
        ]
      },
      "SwitchPortSettingsGroups": {
        "description": "This structure maps a port settings object to a port settings groups. Port settings objects may inherit settings from groups. This mapping defines the relationship between settings objects and the groups they reference.",
        "type": "object",
        "properties": {
          "port_settings_group_id": {
            "description": "The id of a port settings group being referenced by a port settings object.",
            "type": "string",
            "format": "uuid"
          },
          "port_settings_id": {
            "description": "The id of a port settings object referencing a port settings group.",
            "type": "string",
            "format": "uuid"
          }
        },
<<<<<<< HEAD
        "required": [
          "port_settings_group_id",
          "port_settings_id"
        ]
=======
        "required": ["port_settings_group_id", "port_settings_id"]
>>>>>>> 4cf2405e
      },
      "SwitchPortSettingsResultsPage": {
        "description": "A single page of results",
        "type": "object",
        "properties": {
          "items": {
            "description": "list of items on this page of results",
            "type": "array",
            "items": {
              "$ref": "#/components/schemas/SwitchPortSettings"
            }
          },
          "next_page": {
            "nullable": true,
            "description": "token used to fetch the next page of results (if any)",
            "type": "string"
          }
        },
<<<<<<< HEAD
        "required": [
          "items"
        ]
=======
        "required": ["items"]
>>>>>>> 4cf2405e
      },
      "SwitchPortSettingsView": {
        "description": "This structure contains all port settings information in one place. It's a convenience data structure for getting a complete view of a particular port's settings.",
        "type": "object",
        "properties": {
          "addresses": {
            "description": "Layer 3 IP address settings.",
            "type": "array",
            "items": {
              "$ref": "#/components/schemas/SwitchPortAddressConfig"
            }
          },
          "bgp_peers": {
            "description": "BGP peer settings.",
            "type": "array",
            "items": {
              "$ref": "#/components/schemas/SwitchPortBgpPeerConfig"
            }
          },
          "groups": {
            "description": "Switch port settings included from other switch port settings groups.",
            "type": "array",
            "items": {
              "$ref": "#/components/schemas/SwitchPortSettingsGroups"
            }
          },
          "interfaces": {
            "description": "Layer 3 interface settings.",
            "type": "array",
            "items": {
              "$ref": "#/components/schemas/SwitchInterfaceConfig"
            }
          },
          "link_lldp": {
            "description": "Link-layer discovery protocol (LLDP) settings.",
            "type": "array",
            "items": {
              "$ref": "#/components/schemas/LldpServiceConfig"
            }
          },
          "links": {
            "description": "Layer 2 link settings.",
            "type": "array",
            "items": {
              "$ref": "#/components/schemas/SwitchPortLinkConfig"
            }
          },
          "port": {
            "description": "Layer 1 physical port settings.",
            "allOf": [
              {
                "$ref": "#/components/schemas/SwitchPortConfig"
              }
            ]
          },
          "routes": {
            "description": "IP route settings.",
            "type": "array",
            "items": {
              "$ref": "#/components/schemas/SwitchPortRouteConfig"
            }
          },
          "settings": {
            "description": "The primary switch port settings handle.",
            "allOf": [
              {
                "$ref": "#/components/schemas/SwitchPortSettings"
              }
            ]
          },
          "vlan_interfaces": {
            "description": "Vlan interface settings.",
            "type": "array",
            "items": {
              "$ref": "#/components/schemas/SwitchVlanInterfaceConfig"
            }
          }
        },
        "required": [
          "addresses",
          "bgp_peers",
          "groups",
          "interfaces",
          "link_lldp",
          "links",
          "port",
          "routes",
          "settings",
          "vlan_interfaces"
        ]
      },
      "SwitchResultsPage": {
        "description": "A single page of results",
        "type": "object",
        "properties": {
          "items": {
            "description": "list of items on this page of results",
            "type": "array",
            "items": {
              "$ref": "#/components/schemas/Switch"
            }
          },
          "next_page": {
            "nullable": true,
            "description": "token used to fetch the next page of results (if any)",
            "type": "string"
          }
        },
<<<<<<< HEAD
        "required": [
          "items"
        ]
=======
        "required": ["items"]
>>>>>>> 4cf2405e
      },
      "SwitchVlanInterfaceConfig": {
        "description": "A switch port VLAN interface configuration for a port settings object.",
        "type": "object",
        "properties": {
          "interface_config_id": {
            "description": "The switch interface configuration this VLAN interface configuration belongs to.",
            "type": "string",
            "format": "uuid"
          },
          "vlan_id": {
            "description": "The virtual network id for this interface that is used for producing and consuming 802.1Q Ethernet tags. This field has a maximum value of 4095 as 802.1Q tags are twelve bits.",
            "type": "integer",
            "format": "uint16",
            "minimum": 0
          }
        },
<<<<<<< HEAD
        "required": [
          "interface_config_id",
          "vlan_id"
        ]
=======
        "required": ["interface_config_id", "vlan_id"]
>>>>>>> 4cf2405e
      },
      "User": {
        "description": "View of a User",
        "type": "object",
        "properties": {
          "display_name": {
            "description": "Human-readable name that can identify the user",
            "type": "string"
          },
          "id": {
            "type": "string",
            "format": "uuid"
          },
          "silo_id": {
            "description": "Uuid of the silo to which this user belongs",
            "type": "string",
            "format": "uuid"
          }
        },
        "required": ["display_name", "id", "silo_id"]
      },
      "UserBuiltin": {
        "description": "View of a Built-in User\n\nA Built-in User is explicitly created as opposed to being derived from an Identify Provider.",
        "type": "object",
        "properties": {
          "description": {
            "description": "human-readable free-form text about a resource",
            "type": "string"
          },
          "id": {
            "description": "unique, immutable, system-controlled identifier for each resource",
            "type": "string",
            "format": "uuid"
          },
          "name": {
            "description": "unique, mutable, user-controlled identifier for each resource",
            "allOf": [
              {
                "$ref": "#/components/schemas/Name"
              }
            ]
          },
          "time_created": {
            "description": "timestamp when this resource was created",
            "type": "string",
            "format": "date-time"
          },
          "time_modified": {
            "description": "timestamp when this resource was last modified",
            "type": "string",
            "format": "date-time"
          }
        },
        "required": [
          "description",
          "id",
          "name",
          "time_created",
          "time_modified"
        ]
      },
      "UserBuiltinResultsPage": {
        "description": "A single page of results",
        "type": "object",
        "properties": {
          "items": {
            "description": "list of items on this page of results",
            "type": "array",
            "items": {
              "$ref": "#/components/schemas/UserBuiltin"
            }
          },
          "next_page": {
            "nullable": true,
            "description": "token used to fetch the next page of results (if any)",
            "type": "string"
          }
        },
        "required": ["items"]
      },
      "UserCreate": {
        "description": "Create-time parameters for a `User`",
        "type": "object",
        "properties": {
          "external_id": {
            "description": "username used to log in",
            "allOf": [
              {
                "$ref": "#/components/schemas/UserId"
              }
            ]
          },
          "password": {
            "description": "password used to log in",
            "allOf": [
              {
                "$ref": "#/components/schemas/UserPassword"
              }
            ]
          }
        },
        "required": ["external_id", "password"]
      },
      "UserId": {
        "title": "A name unique within the parent collection",
        "description": "Names must begin with a lower case ASCII letter, be composed exclusively of lowercase ASCII, uppercase ASCII, numbers, and '-', and may not end with a '-'. Names cannot be a UUID though they may contain a UUID.",
        "type": "string",
        "pattern": "^(?![0-9a-fA-F]{8}-[0-9a-fA-F]{4}-[0-9a-fA-F]{4}-[0-9a-fA-F]{4}-[0-9a-fA-F]{12}$)^[a-z][a-z0-9-]*[a-zA-Z0-9]*$",
        "minLength": 1,
        "maxLength": 63
      },
      "UserPassword": {
        "description": "Parameters for setting a user's password",
        "oneOf": [
          {
            "description": "Sets the user's password to the provided value",
            "type": "object",
            "properties": {
              "details": {
                "$ref": "#/components/schemas/Password"
              },
              "user_password_value": {
                "type": "string",
                "enum": ["password"]
              }
            },
            "required": ["details", "user_password_value"]
          },
          {
            "description": "Invalidates any current password (disabling password authentication)",
            "type": "object",
            "properties": {
              "user_password_value": {
                "type": "string",
                "enum": ["invalid_password"]
              }
            },
            "required": ["user_password_value"]
          }
        ]
      },
      "UserResultsPage": {
        "description": "A single page of results",
        "type": "object",
        "properties": {
          "items": {
            "description": "list of items on this page of results",
            "type": "array",
            "items": {
              "$ref": "#/components/schemas/User"
            }
          },
          "next_page": {
            "nullable": true,
            "description": "token used to fetch the next page of results (if any)",
            "type": "string"
          }
        },
        "required": ["items"]
      },
      "UsernamePasswordCredentials": {
        "description": "Credentials for local user login",
        "type": "object",
        "properties": {
          "password": {
            "$ref": "#/components/schemas/Password"
          },
          "username": {
            "$ref": "#/components/schemas/UserId"
          }
        },
<<<<<<< HEAD
        "required": [
          "password",
          "username"
        ]
=======
        "required": ["password", "username"]
>>>>>>> 4cf2405e
      },
      "Vpc": {
        "description": "View of a VPC",
        "type": "object",
        "properties": {
          "description": {
            "description": "human-readable free-form text about a resource",
            "type": "string"
          },
          "dns_name": {
            "description": "The name used for the VPC in DNS.",
            "allOf": [
              {
                "$ref": "#/components/schemas/Name"
              }
            ]
          },
          "id": {
            "description": "unique, immutable, system-controlled identifier for each resource",
            "type": "string",
            "format": "uuid"
          },
          "ipv6_prefix": {
            "description": "The unique local IPv6 address range for subnets in this VPC",
            "allOf": [
              {
                "$ref": "#/components/schemas/Ipv6Net"
              }
            ]
          },
          "name": {
            "description": "unique, mutable, user-controlled identifier for each resource",
            "allOf": [
              {
                "$ref": "#/components/schemas/Name"
              }
            ]
          },
          "project_id": {
            "description": "id for the project containing this VPC",
            "type": "string",
            "format": "uuid"
          },
          "system_router_id": {
            "description": "id for the system router where subnet default routes are registered",
            "type": "string",
            "format": "uuid"
          },
          "time_created": {
            "description": "timestamp when this resource was created",
            "type": "string",
            "format": "date-time"
          },
          "time_modified": {
            "description": "timestamp when this resource was last modified",
            "type": "string",
            "format": "date-time"
          }
        },
        "required": [
          "description",
          "dns_name",
          "id",
          "ipv6_prefix",
          "name",
          "project_id",
          "system_router_id",
          "time_created",
          "time_modified"
        ]
      },
      "VpcCreate": {
        "description": "Create-time parameters for a `Vpc`",
        "type": "object",
        "properties": {
          "description": {
            "type": "string"
          },
          "dns_name": {
            "$ref": "#/components/schemas/Name"
          },
          "ipv6_prefix": {
            "nullable": true,
            "description": "The IPv6 prefix for this VPC\n\nAll IPv6 subnets created from this VPC must be taken from this range, which should be a Unique Local Address in the range `fd00::/48`. The default VPC Subnet will have the first `/64` range from this prefix.",
            "allOf": [
              {
                "$ref": "#/components/schemas/Ipv6Net"
              }
            ]
          },
          "name": {
            "$ref": "#/components/schemas/Name"
          }
        },
        "required": ["description", "dns_name", "name"]
      },
      "VpcFirewallRule": {
        "description": "A single rule in a VPC firewall",
        "type": "object",
        "properties": {
          "action": {
            "description": "whether traffic matching the rule should be allowed or dropped",
            "allOf": [
              {
                "$ref": "#/components/schemas/VpcFirewallRuleAction"
              }
            ]
          },
          "description": {
            "description": "human-readable free-form text about a resource",
            "type": "string"
          },
          "direction": {
            "description": "whether this rule is for incoming or outgoing traffic",
            "allOf": [
              {
                "$ref": "#/components/schemas/VpcFirewallRuleDirection"
              }
            ]
          },
          "filters": {
            "description": "reductions on the scope of the rule",
            "allOf": [
              {
                "$ref": "#/components/schemas/VpcFirewallRuleFilter"
              }
            ]
          },
          "id": {
            "description": "unique, immutable, system-controlled identifier for each resource",
            "type": "string",
            "format": "uuid"
          },
          "name": {
            "description": "unique, mutable, user-controlled identifier for each resource",
            "allOf": [
              {
                "$ref": "#/components/schemas/Name"
              }
            ]
          },
          "priority": {
            "description": "the relative priority of this rule",
            "type": "integer",
            "format": "uint16",
            "minimum": 0
          },
          "status": {
            "description": "whether this rule is in effect",
            "allOf": [
              {
                "$ref": "#/components/schemas/VpcFirewallRuleStatus"
              }
            ]
          },
          "targets": {
            "description": "list of sets of instances that the rule applies to",
            "type": "array",
            "items": {
              "$ref": "#/components/schemas/VpcFirewallRuleTarget"
            }
          },
          "time_created": {
            "description": "timestamp when this resource was created",
            "type": "string",
            "format": "date-time"
          },
          "time_modified": {
            "description": "timestamp when this resource was last modified",
            "type": "string",
            "format": "date-time"
          },
          "vpc_id": {
            "description": "the VPC to which this rule belongs",
            "type": "string",
            "format": "uuid"
          }
        },
        "required": [
          "action",
          "description",
          "direction",
          "filters",
          "id",
          "name",
          "priority",
          "status",
          "targets",
          "time_created",
          "time_modified",
          "vpc_id"
        ]
      },
      "VpcFirewallRuleAction": {
        "type": "string",
        "enum": ["allow", "deny"]
      },
      "VpcFirewallRuleDirection": {
        "type": "string",
        "enum": ["inbound", "outbound"]
      },
      "VpcFirewallRuleFilter": {
        "description": "Filter for a firewall rule. A given packet must match every field that is present for the rule to apply to it. A packet matches a field if any entry in that field matches the packet.",
        "type": "object",
        "properties": {
          "hosts": {
            "nullable": true,
            "description": "If present, the sources (if incoming) or destinations (if outgoing) this rule applies to.",
            "type": "array",
            "items": {
              "$ref": "#/components/schemas/VpcFirewallRuleHostFilter"
            }
          },
          "ports": {
            "nullable": true,
            "description": "If present, the destination ports this rule applies to.",
            "type": "array",
            "items": {
              "$ref": "#/components/schemas/L4PortRange"
            }
          },
          "protocols": {
            "nullable": true,
            "description": "If present, the networking protocols this rule applies to.",
            "type": "array",
            "items": {
              "$ref": "#/components/schemas/VpcFirewallRuleProtocol"
            }
          }
        }
      },
      "VpcFirewallRuleHostFilter": {
        "description": "The `VpcFirewallRuleHostFilter` is used to filter traffic on the basis of its source or destination host.",
        "oneOf": [
          {
            "description": "The rule applies to traffic from/to all instances in the VPC",
            "type": "object",
            "properties": {
              "type": {
                "type": "string",
                "enum": ["vpc"]
              },
              "value": {
                "$ref": "#/components/schemas/Name"
              }
            },
            "required": ["type", "value"]
          },
          {
            "description": "The rule applies to traffic from/to all instances in the VPC Subnet",
            "type": "object",
            "properties": {
              "type": {
                "type": "string",
                "enum": ["subnet"]
              },
              "value": {
                "$ref": "#/components/schemas/Name"
              }
            },
            "required": ["type", "value"]
          },
          {
            "description": "The rule applies to traffic from/to this specific instance",
            "type": "object",
            "properties": {
              "type": {
                "type": "string",
                "enum": ["instance"]
              },
              "value": {
                "$ref": "#/components/schemas/Name"
              }
            },
            "required": ["type", "value"]
          },
          {
            "description": "The rule applies to traffic from/to a specific IP address",
            "type": "object",
            "properties": {
              "type": {
                "type": "string",
                "enum": ["ip"]
              },
              "value": {
                "type": "string",
                "format": "ip"
              }
            },
            "required": ["type", "value"]
          },
          {
            "description": "The rule applies to traffic from/to a specific IP subnet",
            "type": "object",
            "properties": {
              "type": {
                "type": "string",
                "enum": ["ip_net"]
              },
              "value": {
                "$ref": "#/components/schemas/IpNet"
              }
            },
            "required": ["type", "value"]
          }
        ]
      },
      "VpcFirewallRuleProtocol": {
        "description": "The protocols that may be specified in a firewall rule's filter",
        "type": "string",
        "enum": ["TCP", "UDP", "ICMP"]
      },
      "VpcFirewallRuleStatus": {
        "type": "string",
        "enum": ["disabled", "enabled"]
      },
      "VpcFirewallRuleTarget": {
        "description": "A `VpcFirewallRuleTarget` is used to specify the set of `Instance`s to which a firewall rule applies.",
        "oneOf": [
          {
            "description": "The rule applies to all instances in the VPC",
            "type": "object",
            "properties": {
              "type": {
                "type": "string",
                "enum": ["vpc"]
              },
              "value": {
                "$ref": "#/components/schemas/Name"
              }
            },
            "required": ["type", "value"]
          },
          {
            "description": "The rule applies to all instances in the VPC Subnet",
            "type": "object",
            "properties": {
              "type": {
                "type": "string",
                "enum": ["subnet"]
              },
              "value": {
                "$ref": "#/components/schemas/Name"
              }
            },
            "required": ["type", "value"]
          },
          {
            "description": "The rule applies to this specific instance",
            "type": "object",
            "properties": {
              "type": {
                "type": "string",
                "enum": ["instance"]
              },
              "value": {
                "$ref": "#/components/schemas/Name"
              }
            },
            "required": ["type", "value"]
          },
          {
            "description": "The rule applies to a specific IP address",
            "type": "object",
            "properties": {
              "type": {
                "type": "string",
                "enum": ["ip"]
              },
              "value": {
                "type": "string",
                "format": "ip"
              }
            },
            "required": ["type", "value"]
          },
          {
            "description": "The rule applies to a specific IP subnet",
            "type": "object",
            "properties": {
              "type": {
                "type": "string",
                "enum": ["ip_net"]
              },
              "value": {
                "$ref": "#/components/schemas/IpNet"
              }
            },
            "required": ["type", "value"]
          }
        ]
      },
      "VpcFirewallRuleUpdate": {
        "description": "A single rule in a VPC firewall",
        "type": "object",
        "properties": {
          "action": {
            "description": "whether traffic matching the rule should be allowed or dropped",
            "allOf": [
              {
                "$ref": "#/components/schemas/VpcFirewallRuleAction"
              }
            ]
          },
          "description": {
            "description": "human-readable free-form text about a resource",
            "type": "string"
          },
          "direction": {
            "description": "whether this rule is for incoming or outgoing traffic",
            "allOf": [
              {
                "$ref": "#/components/schemas/VpcFirewallRuleDirection"
              }
            ]
          },
          "filters": {
            "description": "reductions on the scope of the rule",
            "allOf": [
              {
                "$ref": "#/components/schemas/VpcFirewallRuleFilter"
              }
            ]
          },
          "name": {
            "description": "name of the rule, unique to this VPC",
            "allOf": [
              {
                "$ref": "#/components/schemas/Name"
              }
            ]
          },
          "priority": {
            "description": "the relative priority of this rule",
            "type": "integer",
            "format": "uint16",
            "minimum": 0
          },
          "status": {
            "description": "whether this rule is in effect",
            "allOf": [
              {
                "$ref": "#/components/schemas/VpcFirewallRuleStatus"
              }
            ]
          },
          "targets": {
            "description": "list of sets of instances that the rule applies to",
            "type": "array",
            "items": {
              "$ref": "#/components/schemas/VpcFirewallRuleTarget"
            }
          }
        },
        "required": [
          "action",
          "description",
          "direction",
          "filters",
          "name",
          "priority",
          "status",
          "targets"
        ]
      },
      "VpcFirewallRuleUpdateParams": {
        "description": "Updateable properties of a `Vpc`'s firewall Note that VpcFirewallRules are implicitly created along with a Vpc, so there is no explicit creation.",
        "type": "object",
        "properties": {
          "rules": {
            "type": "array",
            "items": {
              "$ref": "#/components/schemas/VpcFirewallRuleUpdate"
            }
          }
        },
        "required": ["rules"]
      },
      "VpcFirewallRules": {
        "description": "Collection of a Vpc's firewall rules",
        "type": "object",
        "properties": {
          "rules": {
            "type": "array",
            "items": {
              "$ref": "#/components/schemas/VpcFirewallRule"
            }
          }
        },
        "required": ["rules"]
      },
      "VpcResultsPage": {
        "description": "A single page of results",
        "type": "object",
        "properties": {
          "items": {
            "description": "list of items on this page of results",
            "type": "array",
            "items": {
              "$ref": "#/components/schemas/Vpc"
            }
          },
          "next_page": {
            "nullable": true,
            "description": "token used to fetch the next page of results (if any)",
            "type": "string"
          }
        },
        "required": ["items"]
      },
      "VpcRouter": {
        "description": "A VPC router defines a series of rules that indicate where traffic should be sent depending on its destination.",
        "type": "object",
        "properties": {
          "description": {
            "description": "human-readable free-form text about a resource",
            "type": "string"
          },
          "id": {
            "description": "unique, immutable, system-controlled identifier for each resource",
            "type": "string",
            "format": "uuid"
          },
          "kind": {
            "$ref": "#/components/schemas/VpcRouterKind"
          },
          "name": {
            "description": "unique, mutable, user-controlled identifier for each resource",
            "allOf": [
              {
                "$ref": "#/components/schemas/Name"
              }
            ]
          },
          "time_created": {
            "description": "timestamp when this resource was created",
            "type": "string",
            "format": "date-time"
          },
          "time_modified": {
            "description": "timestamp when this resource was last modified",
            "type": "string",
            "format": "date-time"
          },
          "vpc_id": {
            "description": "The VPC to which the router belongs.",
            "type": "string",
            "format": "uuid"
          }
        },
        "required": [
          "description",
          "id",
          "kind",
          "name",
          "time_created",
          "time_modified",
          "vpc_id"
        ]
      },
      "VpcRouterCreate": {
        "description": "Create-time parameters for a `VpcRouter`",
        "type": "object",
        "properties": {
          "description": {
            "type": "string"
          },
          "name": {
            "$ref": "#/components/schemas/Name"
          }
        },
        "required": ["description", "name"]
      },
      "VpcRouterKind": {
        "type": "string",
        "enum": ["system", "custom"]
      },
      "VpcRouterResultsPage": {
        "description": "A single page of results",
        "type": "object",
        "properties": {
          "items": {
            "description": "list of items on this page of results",
            "type": "array",
            "items": {
              "$ref": "#/components/schemas/VpcRouter"
            }
          },
          "next_page": {
            "nullable": true,
            "description": "token used to fetch the next page of results (if any)",
            "type": "string"
          }
        },
        "required": ["items"]
      },
      "VpcRouterUpdate": {
        "description": "Updateable properties of a `VpcRouter`",
        "type": "object",
        "properties": {
          "description": {
            "nullable": true,
            "type": "string"
          },
          "name": {
            "nullable": true,
            "allOf": [
              {
                "$ref": "#/components/schemas/Name"
              }
            ]
          }
        }
      },
      "VpcSubnet": {
        "description": "A VPC subnet represents a logical grouping for instances that allows network traffic between them, within a IPv4 subnetwork or optionall an IPv6 subnetwork.",
        "type": "object",
        "properties": {
          "description": {
            "description": "human-readable free-form text about a resource",
            "type": "string"
          },
          "id": {
            "description": "unique, immutable, system-controlled identifier for each resource",
            "type": "string",
            "format": "uuid"
          },
          "ipv4_block": {
            "description": "The IPv4 subnet CIDR block.",
            "allOf": [
              {
                "$ref": "#/components/schemas/Ipv4Net"
              }
            ]
          },
          "ipv6_block": {
            "description": "The IPv6 subnet CIDR block.",
            "allOf": [
              {
                "$ref": "#/components/schemas/Ipv6Net"
              }
            ]
          },
          "name": {
            "description": "unique, mutable, user-controlled identifier for each resource",
            "allOf": [
              {
                "$ref": "#/components/schemas/Name"
              }
            ]
          },
          "time_created": {
            "description": "timestamp when this resource was created",
            "type": "string",
            "format": "date-time"
          },
          "time_modified": {
            "description": "timestamp when this resource was last modified",
            "type": "string",
            "format": "date-time"
          },
          "vpc_id": {
            "description": "The VPC to which the subnet belongs.",
            "type": "string",
            "format": "uuid"
          }
        },
        "required": [
          "description",
          "id",
          "ipv4_block",
          "ipv6_block",
          "name",
          "time_created",
          "time_modified",
          "vpc_id"
        ]
      },
      "VpcSubnetCreate": {
        "description": "Create-time parameters for a `VpcSubnet`",
        "type": "object",
        "properties": {
          "description": {
            "type": "string"
          },
          "ipv4_block": {
            "description": "The IPv4 address range for this subnet.\n\nIt must be allocated from an RFC 1918 private address range, and must not overlap with any other existing subnet in the VPC.",
            "allOf": [
              {
                "$ref": "#/components/schemas/Ipv4Net"
              }
            ]
          },
          "ipv6_block": {
            "nullable": true,
            "description": "The IPv6 address range for this subnet.\n\nIt must be allocated from the RFC 4193 Unique Local Address range, with the prefix equal to the parent VPC's prefix. A random `/64` block will be assigned if one is not provided. It must not overlap with any existing subnet in the VPC.",
            "allOf": [
              {
                "$ref": "#/components/schemas/Ipv6Net"
              }
            ]
          },
          "name": {
            "$ref": "#/components/schemas/Name"
          }
        },
        "required": ["description", "ipv4_block", "name"]
      },
      "VpcSubnetResultsPage": {
        "description": "A single page of results",
        "type": "object",
        "properties": {
          "items": {
            "description": "list of items on this page of results",
            "type": "array",
            "items": {
              "$ref": "#/components/schemas/VpcSubnet"
            }
          },
          "next_page": {
            "nullable": true,
            "description": "token used to fetch the next page of results (if any)",
            "type": "string"
          }
        },
        "required": ["items"]
      },
      "VpcSubnetUpdate": {
        "description": "Updateable properties of a `VpcSubnet`",
        "type": "object",
        "properties": {
          "description": {
            "nullable": true,
            "type": "string"
          },
          "name": {
            "nullable": true,
            "allOf": [
              {
                "$ref": "#/components/schemas/Name"
              }
            ]
          }
        }
      },
      "VpcUpdate": {
        "description": "Updateable properties of a `Vpc`",
        "type": "object",
        "properties": {
          "description": {
            "nullable": true,
            "type": "string"
          },
          "dns_name": {
            "nullable": true,
            "allOf": [
              {
                "$ref": "#/components/schemas/Name"
              }
            ]
          },
          "name": {
            "nullable": true,
            "allOf": [
              {
                "$ref": "#/components/schemas/Name"
              }
            ]
          }
        }
      },
      "NameOrIdSortMode": {
        "description": "Supported set of sort modes for scanning by name or id",
        "oneOf": [
          {
            "description": "sort in increasing order of \"name\"",
            "type": "string",
            "enum": ["name_ascending"]
          },
          {
            "description": "sort in decreasing order of \"name\"",
            "type": "string",
            "enum": ["name_descending"]
          },
          {
            "description": "sort in increasing order of \"id\"",
            "type": "string",
            "enum": ["id_ascending"]
          }
        ]
      },
      "DiskMetricName": {
        "type": "string",
        "enum": [
          "activated",
          "flush",
          "read",
          "read_bytes",
          "write",
          "write_bytes"
        ]
      },
      "PaginationOrder": {
        "description": "The order in which the client wants to page through the requested collection",
        "type": "string",
        "enum": ["ascending", "descending"]
      },
      "IdSortMode": {
        "description": "Supported set of sort modes for scanning by id only.\n\nCurrently, we only support scanning in ascending order.",
        "oneOf": [
          {
            "description": "sort in increasing order of \"id\"",
            "type": "string",
            "enum": ["id_ascending"]
          }
        ]
      },
      "SystemMetricName": {
        "type": "string",
        "enum": [
          "virtual_disk_space_provisioned",
          "cpus_provisioned",
          "ram_provisioned"
        ]
      },
      "NameSortMode": {
        "description": "Supported set of sort modes for scanning by name only\n\nCurrently, we only support scanning in ascending order.",
        "oneOf": [
          {
            "description": "sort in increasing order of \"name\"",
            "type": "string",
            "enum": ["name_ascending"]
          }
        ]
      }
    }
  },
  "tags": [
    {
      "name": "disks",
      "description": "Virtual disks are used to store instance-local data which includes the operating system.",
      "externalDocs": {
        "url": "http://docs.oxide.computer/api/disks"
      }
    },
    {
      "name": "hidden",
      "description": "TODO operations that will not ship to customers",
      "externalDocs": {
        "url": "http://docs.oxide.computer/api"
      }
    },
    {
      "name": "images",
      "description": "Images are read-only virtual disks that may be used to boot virtual machines.",
      "externalDocs": {
        "url": "http://docs.oxide.computer/api/images"
      }
    },
    {
      "name": "instances",
      "description": "Virtual machine instances are the basic unit of computation. These operations are used for provisioning, controlling, and destroying instances.",
      "externalDocs": {
        "url": "http://docs.oxide.computer/api/instances"
      }
    },
    {
      "name": "login",
      "description": "Authentication endpoints",
      "externalDocs": {
        "url": "http://docs.oxide.computer/api/login"
      }
    },
    {
      "name": "metrics",
      "description": "Silo-scoped metrics",
      "externalDocs": {
        "url": "http://docs.oxide.computer/api/metrics"
      }
    },
    {
      "name": "policy",
      "description": "System-wide IAM policy",
      "externalDocs": {
        "url": "http://docs.oxide.computer/api/policy"
      }
    },
    {
      "name": "projects",
      "description": "Projects are a grouping of associated resources such as instances and disks within a silo for purposes of billing and access control.",
      "externalDocs": {
        "url": "http://docs.oxide.computer/api/projects"
      }
    },
    {
      "name": "roles",
      "description": "Roles are a component of Identity and Access Management (IAM) that allow a user or agent account access to additional permissions.",
      "externalDocs": {
        "url": "http://docs.oxide.computer/api/roles"
      }
    },
    {
      "name": "session",
      "description": "Information pertaining to the current session.",
      "externalDocs": {
        "url": "http://docs.oxide.computer/api/session"
      }
    },
    {
      "name": "silos",
      "description": "Silos represent a logical partition of users and resources.",
      "externalDocs": {
        "url": "http://docs.oxide.computer/api/silos"
      }
    },
    {
      "name": "snapshots",
      "description": "Snapshots of virtual disks at a particular point in time.",
      "externalDocs": {
        "url": "http://docs.oxide.computer/api/snapshots"
      }
    },
    {
      "name": "system/hardware",
      "description": "These operations pertain to hardware inventory and management. Racks are the unit of expansion of an Oxide deployment. Racks are in turn composed of sleds, switches, power supplies, and a cabled backplane.",
      "externalDocs": {
        "url": "http://docs.oxide.computer/api/system-hardware"
      }
    },
    {
      "name": "system/metrics",
      "description": "Metrics provide insight into the operation of the Oxide deployment. These include telemetry on hardware and software components that can be used to understand the current state as well as to diagnose issues.",
      "externalDocs": {
        "url": "http://docs.oxide.computer/api/system-metrics"
      }
    },
    {
      "name": "system/networking",
      "description": "This provides rack-level network configuration.",
      "externalDocs": {
        "url": "http://docs.oxide.computer/api/system-networking"
      }
    },
    {
      "name": "system/silos",
      "description": "Silos represent a logical partition of users and resources.",
      "externalDocs": {
        "url": "http://docs.oxide.computer/api/system-silos"
      }
    },
    {
      "name": "system/update"
    },
    {
      "name": "vpcs",
      "description": "Virtual Private Clouds (VPCs) provide isolated network environments for managing and deploying services.",
      "externalDocs": {
        "url": "http://docs.oxide.computer/api/vpcs"
      }
    }
  ]
}<|MERGE_RESOLUTION|>--- conflicted
+++ resolved
@@ -2327,106 +2327,6 @@
       }
     },
     "/v1/metrics/{metric_name}": {
-<<<<<<< HEAD
-      "get": {
-        "tags": [
-          "metrics"
-        ],
-        "summary": "Access metrics data",
-        "operationId": "silo_metric",
-        "parameters": [
-          {
-            "in": "path",
-            "name": "metric_name",
-            "required": true,
-            "schema": {
-              "$ref": "#/components/schemas/SystemMetricName"
-            }
-          },
-          {
-            "in": "query",
-            "name": "end_time",
-            "description": "An exclusive end time of metrics.",
-            "schema": {
-              "type": "string",
-              "format": "date-time"
-            }
-          },
-          {
-            "in": "query",
-            "name": "limit",
-            "description": "Maximum number of items returned by a single call",
-            "schema": {
-              "nullable": true,
-              "type": "integer",
-              "format": "uint32",
-              "minimum": 1
-            }
-          },
-          {
-            "in": "query",
-            "name": "order",
-            "description": "Query result order",
-            "schema": {
-              "$ref": "#/components/schemas/PaginationOrder"
-            }
-          },
-          {
-            "in": "query",
-            "name": "page_token",
-            "description": "Token returned by previous call to retrieve the subsequent page",
-            "schema": {
-              "nullable": true,
-              "type": "string"
-            }
-          },
-          {
-            "in": "query",
-            "name": "start_time",
-            "description": "An inclusive start time of metrics.",
-            "schema": {
-              "type": "string",
-              "format": "date-time"
-            }
-          },
-          {
-            "in": "query",
-            "name": "project",
-            "description": "Name or ID of the project",
-            "schema": {
-              "$ref": "#/components/schemas/NameOrId"
-            }
-          }
-        ],
-        "responses": {
-          "200": {
-            "description": "successful operation",
-            "content": {
-              "application/json": {
-                "schema": {
-                  "$ref": "#/components/schemas/MeasurementResultsPage"
-                }
-              }
-            }
-          },
-          "4XX": {
-            "$ref": "#/components/responses/Error"
-          },
-          "5XX": {
-            "$ref": "#/components/responses/Error"
-          }
-        },
-        "x-dropshot-pagination": {
-          "required": [
-            "end_time",
-            "start_time"
-          ]
-        }
-      }
-    },
-    "/v1/network-interfaces": {
-=======
->>>>>>> 4cf2405e
       "get": {
         "tags": ["metrics"],
         "summary": "Access metrics data",
@@ -5709,13 +5609,7 @@
     },
     "/v1/system/users": {
       "get": {
-<<<<<<< HEAD
-        "tags": [
-          "system/silos"
-        ],
-=======
         "tags": ["system/silos"],
->>>>>>> 4cf2405e
         "summary": "List built-in (system) users in a silo",
         "operationId": "silo_user_list",
         "parameters": [
@@ -5774,25 +5668,13 @@
           }
         },
         "x-dropshot-pagination": {
-<<<<<<< HEAD
-          "required": [
-            "silo"
-          ]
-=======
           "required": ["silo"]
->>>>>>> 4cf2405e
         }
       }
     },
     "/v1/system/users/{user_id}": {
       "get": {
-<<<<<<< HEAD
-        "tags": [
-          "system/silos"
-        ],
-=======
         "tags": ["system/silos"],
->>>>>>> 4cf2405e
         "summary": "Fetch a built-in (system) user",
         "operationId": "silo_user_view",
         "parameters": [
@@ -7818,17 +7700,7 @@
             ]
           }
         },
-<<<<<<< HEAD
-        "required": [
-          "cert",
-          "description",
-          "key",
-          "name",
-          "service"
-        ]
-=======
         "required": ["cert", "description", "key", "name", "service"]
->>>>>>> 4cf2405e
       },
       "CertificateResultsPage": {
         "description": "A single page of results",
@@ -7847,13 +7719,7 @@
             "type": "string"
           }
         },
-<<<<<<< HEAD
-        "required": [
-          "items"
-        ]
-=======
         "required": ["items"]
->>>>>>> 4cf2405e
       },
       "Cumulativedouble": {
         "description": "A cumulative or counter data type.",
@@ -8904,17 +8770,7 @@
             "type": "string"
           }
         },
-<<<<<<< HEAD
-        "required": [
-          "description",
-          "name",
-          "os",
-          "source",
-          "version"
-        ]
-=======
         "required": ["description", "name", "os", "source", "version"]
->>>>>>> 4cf2405e
       },
       "ImageResultsPage": {
         "description": "A single page of results",
@@ -8957,15 +8813,7 @@
                 "type": "string"
               }
             },
-<<<<<<< HEAD
-            "required": [
-              "block_size",
-              "type",
-              "url"
-            ]
-=======
             "required": ["block_size", "type", "url"]
->>>>>>> 4cf2405e
           },
           {
             "type": "object",
@@ -11730,14 +11578,7 @@
             "format": "uuid"
           }
         },
-<<<<<<< HEAD
-        "required": [
-          "port_settings_group_id",
-          "port_settings_id"
-        ]
-=======
         "required": ["port_settings_group_id", "port_settings_id"]
->>>>>>> 4cf2405e
       },
       "SwitchPortSettingsResultsPage": {
         "description": "A single page of results",
@@ -11756,13 +11597,7 @@
             "type": "string"
           }
         },
-<<<<<<< HEAD
-        "required": [
-          "items"
-        ]
-=======
         "required": ["items"]
->>>>>>> 4cf2405e
       },
       "SwitchPortSettingsView": {
         "description": "This structure contains all port settings information in one place. It's a convenience data structure for getting a complete view of a particular port's settings.",
@@ -11871,13 +11706,7 @@
             "type": "string"
           }
         },
-<<<<<<< HEAD
-        "required": [
-          "items"
-        ]
-=======
         "required": ["items"]
->>>>>>> 4cf2405e
       },
       "SwitchVlanInterfaceConfig": {
         "description": "A switch port VLAN interface configuration for a port settings object.",
@@ -11895,14 +11724,7 @@
             "minimum": 0
           }
         },
-<<<<<<< HEAD
-        "required": [
-          "interface_config_id",
-          "vlan_id"
-        ]
-=======
         "required": ["interface_config_id", "vlan_id"]
->>>>>>> 4cf2405e
       },
       "User": {
         "description": "View of a User",
@@ -12074,14 +11896,7 @@
             "$ref": "#/components/schemas/UserId"
           }
         },
-<<<<<<< HEAD
-        "required": [
-          "password",
-          "username"
-        ]
-=======
         "required": ["password", "username"]
->>>>>>> 4cf2405e
       },
       "Vpc": {
         "description": "View of a VPC",
