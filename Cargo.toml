--- conflicted
+++ resolved
@@ -33,14 +33,9 @@
 futures = "0.3.31"
 httpmock = "0.7.0"
 humantime = "2.2.0"
-<<<<<<< HEAD
 indexmap = "2.10.0"
-indicatif = "0.17.12"
-libc = "0.2.174"
-=======
 indicatif = "0.18.0"
 libc = "0.2.175"
->>>>>>> cc7506d5
 log = "0.4.26"
 md5 = "0.7.0"
 newline-converter = "0.3.0"
@@ -54,12 +49,8 @@
 proc-macro2 = "1.0.95"
 progenitor = { git = "https://github.com/oxidecomputer/progenitor", default-features = false }
 progenitor-client = "0.11.0"
-<<<<<<< HEAD
 quote = "1.0.40"
-rand = "0.9.1"
-=======
 rand = "0.9.2"
->>>>>>> cc7506d5
 ratatui = "0.29.0"
 rcgen = { version = "0.13.2", features = ["pem"] }
 regex = "1.11.1"
