--- conflicted
+++ resolved
@@ -14,12 +14,8 @@
 clap = { version = "4.2", features = ["derive", "string", "env"] }
 dialoguer = "0.10.3"
 dirs = "4.0.0"
-<<<<<<< HEAD
 expectorate = "1.0.6"
-futures = "0.3.27"
-=======
 futures = "0.3.28"
->>>>>>> ccc7fb45
 http = "0.2.9"
 httpmock = "0.6.7"
 newline-converter = "0.2.2"
