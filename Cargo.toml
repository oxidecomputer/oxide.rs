[workspace]
members = [
	"cli",
	"integration-tests",
	"sdk",
	"sdk-httpmock",
	"test-common",
	"xtask",
]
resolver = "2"

[workspace.dependencies]
anyhow = "1.0.98"
assert_cmd = "2.0.17"
async-trait = "0.1.88"
base64 = "0.22.1"
built = { version = "0.7.7", features = ["git2"] }
bytes = "1.10.1"
camino = { version = "1.1", features = ["serde1"] }
chrono = { version = "0.4.41", features = ["serde"] }
clap = { version = "4.5.38", features = ["derive", "string", "env", "wrap_help"] }
clap_complete = "4.5.50"
colored = "2.2.0"
crossterm = { version = "0.28.1", features = [ "event-stream" ] }
dialoguer = "0.10.4"
dirs = "4.0.0"
dropshot = "0.13.0"
env_logger = "0.10.2"
expectorate = { version = "1.2.0", features = ["predicates"] }
flume = "0.11.1"
futures = "0.3.31"
httpmock = "0.7.0"
humantime = "2"
indicatif = "0.17"
libc = "0.2.172"
log = "0.4.26"
md5 = "0.7.0"
newline-converter = "0.3.0"
oauth2 = "5.0.0"
open = "4.2.0"
oxide = { path = "sdk", version = "0.11.0" }
oxide-httpmock = { path = "sdk-httpmock", version = "0.11.0" }
oxnet = "0.1.2"
predicates = "3.1.3"
pretty_assertions = "1.4.1"
progenitor = { git = "https://github.com/oxidecomputer/progenitor", default-features = false }
progenitor-client = "0.11.0"
rand = "0.8.5"
ratatui = "0.29.0"
rcgen = "0.10.0"
regex = "1.11.1"
regress = "0.10.3"
<<<<<<< HEAD
reqwest = "0.12.12"
rustc_version = "0.4.1"
=======
reqwest = "0.12.15"
>>>>>>> 7a387e25
rustfmt-wrapper = "0.2.1"
schemars = { version = "0.8.20", features = ["chrono", "uuid1"] }
serde = { version = "1.0.219", features = ["derive"] }
serde_json = "1.0.139"
similar = "2.7.0"
support-bundle-viewer = "0.1.0"
tabwriter = "1.4.1"
thiserror = "2.0.11"
tempfile = "3.20.0"
test-common = { path = "test-common" }
thouart = { git = "https://github.com/oxidecomputer/thouart" }
tokio = { version = "1.45.1", features = ["full"] }
toml = "0.8.22"
toml_edit = "0.22.24"
tracing = "0.1.41"
tracing-subscriber = { version = "0.3.19", features = ["env-filter", "json"] }
url = "2.5.4"
uuid = { version = "1.17.0", features = ["serde", "v4"] }

# The profile that 'cargo dist' will build with
[profile.dist]
inherits = "release"
lto = "thin"

#[patch."https://github.com/oxidecomputer/progenitor"]
#progenitor = { path = "../progenitor/progenitor" }
#[patch."https://github.com/oxidecomputer/typify"]
#typify = { path = "../typify/typify" }<|MERGE_RESOLUTION|>--- conflicted
+++ resolved
@@ -50,12 +50,8 @@
 rcgen = "0.10.0"
 regex = "1.11.1"
 regress = "0.10.3"
-<<<<<<< HEAD
-reqwest = "0.12.12"
+reqwest = "0.12.15"
 rustc_version = "0.4.1"
-=======
-reqwest = "0.12.15"
->>>>>>> 7a387e25
 rustfmt-wrapper = "0.2.1"
 schemars = { version = "0.8.20", features = ["chrono", "uuid1"] }
 serde = { version = "1.0.219", features = ["derive"] }
