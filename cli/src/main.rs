// This Source Code Form is subject to the terms of the Mozilla Public
// License, v. 2.0. If a copy of the MPL was not distributed with this
// file, You can obtain one at https://mozilla.org/MPL/2.0/.

// Copyright 2023 Oxide Computer Company

use std::{collections::HashMap, net::IpAddr};

use clap::{Command, CommandFactory, FromArgMatches};

use config::Config;
use context::Context;
use generated_cli::{Cli, CliCommand, CliOverride};
use oxide_api::types::{IpRange, Ipv4Range, Ipv6Range};

mod cmd_api;
#[allow(unused_mut)] // TODO
#[allow(unused)] // TODO
mod cmd_auth;
mod config;
mod context;
#[allow(unused_mut)]
#[allow(unused)] // TODO
#[allow(unused_must_use)] // TODO
#[allow(clippy::clone_on_copy)]
mod generated_cli;

#[derive(Debug, Default)]
struct Tree<'a> {
    children: HashMap<&'a str, Tree<'a>>,
    cmd: Option<CliCommand>,
}

impl<'a> Tree<'a> {
    fn cmd(&self, name: &str) -> Command {
        let mut cmd = if let Some(op) = self.cmd {
            // Command node
            // TODO
            let cmd = Cli::get_command(op).name(name.to_owned());
            match op {
                CliCommand::IpPoolRangeAdd => cmd
                    .arg(
                        clap::Arg::new("first")
                            .long("first")
                            .value_name("ip-addr")
                            .required(true)
                            .value_parser(clap::value_parser!(std::net::IpAddr)),
                    )
                    .arg(
                        clap::Arg::new("last")
                            .long("last")
                            .value_name("ip-addr")
                            .required(true)
                            .value_parser(clap::value_parser!(std::net::IpAddr)),
                    ),

                // Command is fine as-is.
                _ => cmd,
            }
        } else {
            // Internal node
            Command::new(name.to_owned()).subcommand_required(true)
        };

        for (sub_name, sub_tree) in self.children.iter() {
            cmd = cmd.subcommand(sub_tree.cmd(sub_name));
        }

        cmd
    }
}

#[tokio::main]
async fn main() {
    let mut root = Tree::default();
    for op in CliCommand::iter() {
        let mut node = &mut root;
        let Some(subcmd_str) = xxx(op) else {
            continue
        };

        let mut path = subcmd_str.split(' ').peekable();
        while let Some(ss) = path.next() {
            if path.peek().is_some() {
                node = node.children.entry(ss).or_default();
            } else {
                assert!(
                    node.children.get(ss).is_none(),
                    "two identical subcommands {}",
                    subcmd_str,
                );
                node.children.insert(
                    ss,
                    Tree {
                        cmd: Some(op),
                        ..Default::default()
                    },
                );
            }
        }
    }

    let mut cmd = root.cmd("oxide");
    cmd = cmd.bin_name("oxide");

    // TODO Example of how to build a fully custom sub-command. Note that this
    // could be placed under another subcommand if needed.
    cmd = cmd.subcommand(cmd_auth::CmdAuth::command());
    cmd = cmd.subcommand(cmd_api::CmdApi::command());

    let matches = cmd.get_matches();

    // Construct the global config
    // TODO I think this has to come between parsing and execution in that the
    // parsed options may change where we get config from.
    let config = Config::default();
    let mut ctx = Context::new(config).unwrap();

    match matches.subcommand() {
        Some(("auth", sub_matches)) => {
            let x = cmd_auth::CmdAuth::from_arg_matches(sub_matches).unwrap();
            x.run(&mut ctx).await.unwrap();
        }

        Some(("api", sub_matches)) => {
            let x = cmd_api::CmdApi::from_arg_matches(sub_matches).unwrap();
            x.run(&mut ctx).await.unwrap();
        }

        _ => {
            let mut node = &root;
            let mut sm = &matches;

            while let Some((sub_name, sub_matches)) = sm.subcommand() {
                node = node.children.get(sub_name).unwrap();
                sm = sub_matches;
            }

<<<<<<< HEAD
            let cli = Cli::new_with_override(ctx.client.clone(), OxideOverride);
=======
            let cli = Cli::new(ctx.client().clone());
>>>>>>> 3eb9e7ef

            cli.execute(node.cmd.unwrap(), sm).await;
        }
    }
}

fn xxx<'a>(command: CliCommand) -> Option<&'a str> {
    match command {
        CliCommand::InstanceList => Some("instance list"),
        CliCommand::InstanceCreate => Some("instance create"),
        CliCommand::InstanceView => Some("instance view"),
        CliCommand::InstanceDelete => Some("instance delete"),
        CliCommand::InstanceMigrate => None, // TODO delete from API?
        CliCommand::InstanceReboot => Some("instance reboot"),
        CliCommand::InstanceSerialConsole => None, // TODO not sure how to handle this
        CliCommand::InstanceSerialConsoleStream => None, // Ditto
        CliCommand::InstanceStart => Some("instance start"),
        CliCommand::InstanceStop => Some("instance stop"),
        CliCommand::InstanceExternalIpList => Some("instance external-ip list"),

        CliCommand::ProjectList => Some("project list"),
        CliCommand::ProjectCreate => Some("project create"),
        CliCommand::ProjectView => Some("project view"),
        CliCommand::ProjectUpdate => Some("project update"),
        CliCommand::ProjectDelete => Some("project delete"),
        CliCommand::ProjectPolicyView => Some("project policy view"),
        CliCommand::ProjectPolicyUpdate => Some("project policy update"),

        CliCommand::DiskMetricsList => Some("disk metrics list"),
        CliCommand::ImageList => Some("image list"),
        CliCommand::ImageCreate => Some("image create"),
        CliCommand::ImageView => Some("image view"),
        CliCommand::ImageDelete => Some("image delete"),

        CliCommand::SiloIdentityProviderList => Some("silo idp list"),
        CliCommand::LocalIdpUserCreate => Some("silo idp local user create"),
        CliCommand::LocalIdpUserDelete => Some("silo idp local user delete"),
        CliCommand::LocalIdpUserSetPassword => Some("silo idp local user set-password"),
        CliCommand::SamlIdentityProviderCreate => Some("silo idp saml create"),
        CliCommand::SamlIdentityProviderView => Some("silo idp saml view"),

        CliCommand::IpPoolList => Some("ip-pool list"),
        CliCommand::IpPoolCreate => Some("ip-pool create"),
        CliCommand::IpPoolView => Some("ip-pool view"),
        CliCommand::IpPoolUpdate => Some("ip-pool update"),
        CliCommand::IpPoolDelete => Some("ip-pool delete"),
        CliCommand::IpPoolRangeList => Some("ip-pool range list"),
        CliCommand::IpPoolRangeAdd => Some("ip-pool range add"),
        CliCommand::IpPoolRangeRemove => Some("ip-pool range remove"),
        CliCommand::IpPoolServiceView => Some("ip-pool service view"),
        CliCommand::IpPoolServiceRangeList => Some("ip-pool service range list"),
        CliCommand::IpPoolServiceRangeAdd => Some("ip-pool service range add"),
        CliCommand::IpPoolServiceRangeRemove => Some("ip-pool service remove"),
        CliCommand::SiloList => Some("silo list"),
        CliCommand::SiloCreate => Some("silo create"),
        CliCommand::SiloView => Some("silo view"),
        CliCommand::SiloDelete => Some("silo delete"),
        CliCommand::SiloPolicyView => Some("silo policy view"),
        CliCommand::SiloPolicyUpdate => Some("silo policy update"),
        CliCommand::SiloUserList => Some("silo user list"),
        CliCommand::SiloUserView => Some("silo user view"),

        CliCommand::UserList => Some("user list"),

        // VPCs
        CliCommand::VpcList => Some("vpc list"),
        CliCommand::VpcCreate => Some("vpc create"),
        CliCommand::VpcView => Some("vpc view"),
        CliCommand::VpcUpdate => Some("vpc update"),
        CliCommand::VpcDelete => Some("vpc delete"),

        CliCommand::VpcFirewallRulesView => Some("vpc firewall-rules view"),
        CliCommand::VpcFirewallRulesUpdate => Some("vpc firewall-rules update"),

        CliCommand::VpcRouterList => Some("vpc router list"),
        CliCommand::VpcRouterCreate => Some("vpc router create"),
        CliCommand::VpcRouterView => Some("vpc router view"),
        CliCommand::VpcRouterUpdate => Some("vpc router update"),
        CliCommand::VpcRouterDelete => Some("vpc router delete"),

        CliCommand::VpcRouterRouteList => Some("vpc router route list"),
        CliCommand::VpcRouterRouteCreate => Some("vpc router route create"),
        CliCommand::VpcRouterRouteView => Some("vpc router route view"),
        CliCommand::VpcRouterRouteUpdate => Some("vpc router route update"),
        CliCommand::VpcRouterRouteDelete => Some("vpc router route delete"),

        CliCommand::VpcSubnetList => Some("vpc subnet list"),
        CliCommand::VpcSubnetCreate => Some("vpc subnet create"),
        CliCommand::VpcSubnetView => Some("vpc subnet view"),
        CliCommand::VpcSubnetUpdate => Some("vpc subnet update"),
        CliCommand::VpcSubnetDelete => Some("vpc subnet delete"),
        CliCommand::VpcSubnetListNetworkInterfaces => Some("vpc subnet nic list"),

        CliCommand::DiskList => Some("disk list"),
        CliCommand::DiskCreate => Some("disk create"),
        CliCommand::DiskView => Some("disk view"),
        CliCommand::DiskDelete => Some("disk delete"),
        CliCommand::GroupList => Some("group list"),
        CliCommand::InstanceDiskList => Some("instance disk list"),
        CliCommand::InstanceDiskAttach => Some("instance disk attach"),
        CliCommand::InstanceDiskDetach => Some("instance disk detach"),
        CliCommand::InstanceNetworkInterfaceList => Some("instance nic list"),
        CliCommand::InstanceNetworkInterfaceCreate => Some("instance nic create"),
        CliCommand::InstanceNetworkInterfaceView => Some("instance nic view"),
        CliCommand::InstanceNetworkInterfaceUpdate => Some("instance nic update"),
        CliCommand::InstanceNetworkInterfaceDelete => Some("instance nic delete"),
        CliCommand::PolicyView => Some("policy view"),
        CliCommand::PolicyUpdate => Some("policy update"),
        CliCommand::SnapshotList => Some("snapshot list"),
        CliCommand::SnapshotCreate => Some("snapshot create"),
        CliCommand::SnapshotView => Some("snapshot view"),
        CliCommand::SnapshotDelete => Some("snapshot delete"),
        CliCommand::CertificateList => Some("certificate list"),
        CliCommand::CertificateCreate => Some("certificate create"),
        CliCommand::CertificateView => Some("certificate view"),
        CliCommand::CertificateDelete => Some("certificate delete"),
        CliCommand::PhysicalDiskList => Some("physical-disk list"),
        CliCommand::RackList => Some("rack list"),
        CliCommand::RackView => Some("rack view"),
        CliCommand::SledList => Some("sled list"),
        CliCommand::SledView => Some("sled view"),
        CliCommand::SledPhysicalDiskList => Some("sled disk-led"),
        CliCommand::SystemPolicyView => Some("system policy view"),
        CliCommand::SystemPolicyUpdate => Some("system policy update"),
        CliCommand::SagaList => Some("saga list"),
        CliCommand::SagaView => Some("saga view"),

        CliCommand::CurrentUserView => Some("current-user view"),
        CliCommand::CurrentUserGroups => Some("current-user groups"),
        CliCommand::CurrentUserSshKeyList => Some("current-user ssh-key list"),
        CliCommand::CurrentUserSshKeyCreate => Some("current-user ssh-key create"),
        CliCommand::CurrentUserSshKeyView => Some("current-user ssh-key view"),
        CliCommand::CurrentUserSshKeyDelete => Some("current-user ssh-key delete"),

        // Commands not yet implemented
        CliCommand::DeviceAccessToken
        | CliCommand::DeviceAuthConfirm
        | CliCommand::DeviceAuthRequest
        | CliCommand::GroupView
        | CliCommand::LoginLocal
        | CliCommand::LoginSaml
        | CliCommand::LoginSamlBegin
        | CliCommand::LoginSpoof
        | CliCommand::Logout
        | CliCommand::RoleList
        | CliCommand::RoleView
        | CliCommand::SystemComponentVersionList
        | CliCommand::SystemImageCreate
        | CliCommand::SystemImageDelete
        | CliCommand::SystemImageList
        | CliCommand::SystemImageView
        | CliCommand::SystemImageViewById
        | CliCommand::SystemMetric
        | CliCommand::SystemUpdateComponentsList
        | CliCommand::SystemUpdateList
        | CliCommand::SystemUpdateRefresh
        | CliCommand::SystemUpdateStart
        | CliCommand::SystemUpdateStop
        | CliCommand::SystemUpdateView
        | CliCommand::UpdateDeploymentsList
        | CliCommand::UpdateDeploymentView
        | CliCommand::UserBuiltinList
        | CliCommand::UserBuiltinView
        | CliCommand::SystemVersion => None,
    }
}

struct OxideOverride;

impl CliOverride for OxideOverride {
    fn execute_ip_pool_range_add(
        &self,
        matches: &clap::ArgMatches,
        request: &mut oxide_api::builder::IpPoolRangeAdd,
    ) -> Result<(), String> {
        let first = matches.get_one::<IpAddr>("first").unwrap();
        let last = matches.get_one::<IpAddr>("last").unwrap();

        let range: IpRange = match (first, last) {
            (IpAddr::V4(first), IpAddr::V4(last)) => {
                let range: Ipv4Range = Ipv4Range::builder().first(*first).last(*last).try_into()?;
                range.into()
            }
            (IpAddr::V6(first), IpAddr::V6(last)) => {
                let range: Ipv6Range = Ipv6Range::builder().first(*first).last(*last).try_into()?;
                range.into()
            }
            _ => {
                return Err("first and last must either both be ipv4 or ipv6 addresses".to_string())
            }
        };

        *request = request.to_owned().body(range);

        println!("{:#?}", request);

        Ok(())
    }
}

#[cfg(test)]
mod tests {
    use oxide_api::types::ByteCount;

    // This is the real trait that we're going to tell people about
    trait MyFromStr: Sized {
        type Err;
        fn my_from_str(value: &str) -> Result<Self, Self::Err>;
    }

    // This is the trait we implement by rote for a type that we are interested
    // in.
    // trait AutoRefFromStr: Sized {
    //     fn auto_ref_from_str(value: &str) -> Option<Self>;
    // }

    // Trait that **only** AutoRefFromStrTarget impls (twice).
    trait AutoRefFromStrTargetTrait<T> {
        fn auto_ref_from_str(self, value: &str) -> Option<T>;
    }

    // The struct that we'll either refer to directly or by "auto" reference.
    struct AutoRefTarget<T> {
        _phantom: std::marker::PhantomData<T>,
    }

    impl<T> AutoRefTarget<T> {
        fn new() -> Self {
            Self {
                _phantom: std::marker::PhantomData,
            }
        }
    }

    impl<T: MyFromStr> AutoRefFromStrTargetTrait<T> for AutoRefTarget<T> {
        fn auto_ref_from_str(self, value: &str) -> Option<T> {
            T::my_from_str(value).ok()
        }
    }

    impl<T: std::str::FromStr> AutoRefFromStrTargetTrait<T> for &AutoRefTarget<T> {
        fn auto_ref_from_str(self, value: &str) -> Option<T> {
            T::from_str(value).ok()
        }
    }

    // this is the thing that may or may not exist
    impl MyFromStr for oxide_api::types::ByteCount {
        type Err = &'static str;

        fn my_from_str(_value: &str) -> Result<Self, Self::Err> {
            Ok(Self(42))
        }
    }

    #[test]
    fn test_autoref() {
        let y = {
            // this is what we're going to copy everywhere we use a type.
            AutoRefTarget::<ByteCount>::new().auto_ref_from_str("900")
        };
        println!("{:?}", y)
    }
}<|MERGE_RESOLUTION|>--- conflicted
+++ resolved
@@ -136,11 +136,7 @@
                 sm = sub_matches;
             }
 
-<<<<<<< HEAD
-            let cli = Cli::new_with_override(ctx.client.clone(), OxideOverride);
-=======
-            let cli = Cli::new(ctx.client().clone());
->>>>>>> 3eb9e7ef
+            let cli = Cli::new_with_override(ctx.client().clone(), OxideOverride);
 
             cli.execute(node.cmd.unwrap(), sm).await;
         }
