--- conflicted
+++ resolved
@@ -4,13 +4,9 @@
 
 // Copyright 2023 Oxide Computer Company
 
-<<<<<<< HEAD
-use std::net::IpAddr;
-=======
 #![forbid(unsafe_code)]
 
 use std::{collections::BTreeMap, net::IpAddr};
->>>>>>> 14e5854f
 
 use anyhow::Result;
 use async_trait::async_trait;
