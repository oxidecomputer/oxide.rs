// This Source Code Form is subject to the terms of the Mozilla Public
// License, v. 2.0. If a copy of the MPL was not distributed with this
// file, You can obtain one at https://mozilla.org/MPL/2.0/.

// Copyright 2023 Oxide Computer Company

use std::{collections::BTreeMap, marker::PhantomData, net::IpAddr};

use clap::{ArgMatches, Command, CommandFactory, FromArgMatches};

use anyhow::Result;
use async_trait::async_trait;
use config::Config;
use context::Context;
use generated_cli::{Cli, CliCommand, CliOverride};
use oxide_api::types::{IdpMetadataSource, IpRange, Ipv4Range, Ipv6Range};

mod cmd_api;
mod cmd_auth;
mod cmd_disk;
mod cmd_docs;
mod cmd_version;
mod config;
mod context;
#[allow(unused_mut)]
#[allow(unused)] // TODO
#[allow(unused_must_use)] // TODO
#[allow(clippy::clone_on_copy)]
mod generated_cli;

#[async_trait]
trait RunIt: Send + Sync {
    async fn run_cmd(&self, matches: &ArgMatches, ctx: &Context) -> Result<()>;
    fn is_subtree(&self) -> bool;
}

#[derive(Default)]
struct CommandBuilder<'a> {
    children: BTreeMap<&'a str, CommandBuilder<'a>>,
    cmd: Option<Box<dyn RunIt>>,
    terminal: bool,
}

pub struct NewCli<'a> {
    parser: Command,
    runner: CommandBuilder<'a>,
}

impl<'a> Default for NewCli<'a> {
    fn default() -> Self {
        let mut parser = Command::new("oxide").subcommand_required(true);
        let mut runner = CommandBuilder::default();
        for op in CliCommand::iter() {
            let Some(path) = xxx(op) else {
                continue
            };
            runner.add_cmd(path, GeneratedCmd(op));

            let cmd = Cli::get_command(op);
            let cmd = match op {
                CliCommand::IpPoolRangeAdd => cmd
                    .arg(
                        clap::Arg::new("first")
                            .long("first")
                            .value_name("ip-addr")
                            .required(true)
                            .value_parser(clap::value_parser!(std::net::IpAddr)),
                    )
                    .arg(
                        clap::Arg::new("last")
                            .long("last")
                            .value_name("ip-addr")
                            .required(true)
                            .value_parser(clap::value_parser!(std::net::IpAddr)),
                    ),

                CliCommand::SamlIdentityProviderCreate => cmd
                    // We're filling in the missing required field so the full
                    // body is no longer required.
                    .mut_arg("json-body", |arg| arg.required(false))
                    .arg(
                        clap::Arg::new("metadata-url")
                            .long("metadata-url")
                            .value_name("url")
                            .value_parser(clap::value_parser!(String)),
                    )
                    .arg(
                        clap::Arg::new("metadata-value")
                            .long("metadata-value")
                            .value_name("xml")
                            .value_parser(clap::value_parser!(String)),
                    )
                    .group(
                        clap::ArgGroup::new("idp_metadata_source")
                            .args(["metadata-url", "metadata-value"])
                            .required(true)
                            .multiple(false),
                    ),

                // Command is fine as-is.
                _ => cmd,
            };

            parser = parser.add_subcommand(path, cmd);
            // print_cmd(&parser, 0);
        }

        Self { parser, runner }
    }
}

impl<'a> NewCli<'a> {
    pub fn add_custom<C>(mut self, path: &'a str) -> Self
    where
        C: Send + Sync + FromArgMatches + RunnableCmd<Context> + CommandFactory + 'static,
    {
        self.runner.add_cmd(path, CustomCmd::<C>::new());
        self.parser = self.parser.add_subcommand(path, C::command());

        // print_cmd(&self.parser, 0);
        self
    }

    pub async fn run(self, ctx: &Context) -> Result<()> {
        let Self { parser, runner } = self;
        let matches = parser.get_matches();

        let mut node = &runner;
        let mut sm = &matches;
        while let Some((sub_name, sub_matches)) = sm.subcommand() {
            node = node.children.get(sub_name).unwrap();
            sm = sub_matches;
            if node.terminal {
                break;
            }
        }
        node.cmd.as_ref().unwrap().run_cmd(sm, ctx).await
    }

    pub fn command(&self) -> &Command {
        &self.parser
    }
}

impl<'a> CommandBuilder<'a> {
    pub fn add_cmd(&mut self, path: &'a str, cmd: impl RunIt + 'static) {
        let mut node = self;
        for component in path.split(' ') {
            node = node.children.entry(component).or_default();
        }
        node.terminal = cmd.is_subtree();
        node.cmd = Some(Box::new(cmd));
    }
}

struct GeneratedCmd(CliCommand);
#[async_trait]
impl RunIt for GeneratedCmd {
    async fn run_cmd(&self, matches: &ArgMatches, ctx: &Context) -> Result<()> {
        let cli = Cli::new_with_override(ctx.client().clone(), OxideOverride);
        cli.execute(self.0, matches).await;
        Ok(())
    }

<<<<<<< HEAD
    fn is_subtree(&self) -> bool {
        false
    }
}
=======
        // TODO this could be improved
        Some(("disk", sub_matches)) if sub_matches.subcommand_name() == Some("import") => {
            let real_sub_matches = sub_matches.subcommand().unwrap().1;
            cmd_disk::CmdDiskImport::from_arg_matches(real_sub_matches)
                .unwrap()
                .run(&mut ctx)
                .await
        }
>>>>>>> b68724c9

struct CustomCmd<C> {
    _cmd: PhantomData<C>,
}

impl<C> CustomCmd<C> {
    pub fn new() -> Self {
        Self { _cmd: PhantomData }
    }
}

#[async_trait]
pub trait RunnableCmd<C>: Send + Sync {
    async fn run(&self, ctx: &C) -> Result<()>;
}

#[async_trait]
impl<C> RunIt for CustomCmd<C>
where
    C: Send + Sync + FromArgMatches + RunnableCmd<Context>,
{
    async fn run_cmd(&self, matches: &ArgMatches, ctx: &Context) -> Result<()> {
        let cmd = C::from_arg_matches(matches).unwrap();
        cmd.run(ctx).await
    }

    fn is_subtree(&self) -> bool {
        true
    }
}

pub fn make_cli() -> NewCli<'static> {
    NewCli::default()
        .add_custom::<cmd_auth::CmdAuth>("auth")
        .add_custom::<cmd_api::CmdApi>("api")
        .add_custom::<cmd_docs::CmdDocs>("docs")
        .add_custom::<cmd_version::CmdVersion>("version")
        .add_custom::<cmd_disk::CmdDiskImport>("disk import")
}

#[tokio::main]
async fn main() {
    env_logger::init();

    let new_cli = make_cli();

    // Construct the global config. We do this **after** parsing options,
    // anticipating that top-level options may impact e.g. where we look for
    // config files.
    let config = Config::default();
    let ctx = Context::new(config).unwrap();

    let result = new_cli.run(&ctx).await;
    if let Err(e) = result {
        println!("error: {}", e);
        std::process::exit(1)
    }
}

fn xxx<'a>(command: CliCommand) -> Option<&'a str> {
    match command {
        CliCommand::InstanceList => Some("instance list"),
        CliCommand::InstanceCreate => Some("instance create"),
        CliCommand::InstanceView => Some("instance view"),
        CliCommand::InstanceDelete => Some("instance delete"),
        CliCommand::InstanceMigrate => None, // TODO delete from API?
        CliCommand::InstanceReboot => Some("instance reboot"),
        CliCommand::InstanceSerialConsole => None, // TODO not sure how to handle this
        CliCommand::InstanceSerialConsoleStream => None, // Ditto
        CliCommand::InstanceStart => Some("instance start"),
        CliCommand::InstanceStop => Some("instance stop"),
        CliCommand::InstanceExternalIpList => Some("instance external-ip list"),

        CliCommand::ProjectList => Some("project list"),
        CliCommand::ProjectCreate => Some("project create"),
        CliCommand::ProjectView => Some("project view"),
        CliCommand::ProjectUpdate => Some("project update"),
        CliCommand::ProjectDelete => Some("project delete"),
        CliCommand::ProjectPolicyView => Some("project policy view"),
        CliCommand::ProjectPolicyUpdate => Some("project policy update"),

        CliCommand::ImageList => Some("image list"),
        CliCommand::ImageCreate => Some("image create"),
        CliCommand::ImageView => Some("image view"),
        CliCommand::ImageDelete => Some("image delete"),
        CliCommand::ImagePromote => Some("image promote"),
        CliCommand::ImageDemote => Some("image demote"),

        CliCommand::SiloIdentityProviderList => Some("silo idp list"),
        CliCommand::LocalIdpUserCreate => Some("silo idp local user create"),
        CliCommand::LocalIdpUserDelete => Some("silo idp local user delete"),
        CliCommand::LocalIdpUserSetPassword => Some("silo idp local user set-password"),
        CliCommand::SamlIdentityProviderCreate => Some("silo idp saml create"),
        CliCommand::SamlIdentityProviderView => Some("silo idp saml view"),

        CliCommand::IpPoolList => Some("ip-pool list"),
        CliCommand::IpPoolCreate => Some("ip-pool create"),
        CliCommand::IpPoolView => Some("ip-pool view"),
        CliCommand::IpPoolUpdate => Some("ip-pool update"),
        CliCommand::IpPoolDelete => Some("ip-pool delete"),
        CliCommand::IpPoolRangeList => Some("ip-pool range list"),
        CliCommand::IpPoolRangeAdd => Some("ip-pool range add"),
        CliCommand::IpPoolRangeRemove => Some("ip-pool range remove"),
        CliCommand::IpPoolServiceView => Some("ip-pool service view"),
        CliCommand::IpPoolServiceRangeList => Some("ip-pool service range list"),
        CliCommand::IpPoolServiceRangeAdd => Some("ip-pool service range add"),
        CliCommand::IpPoolServiceRangeRemove => Some("ip-pool service remove"),
        CliCommand::SiloList => Some("silo list"),
        CliCommand::SiloCreate => Some("silo create"),
        CliCommand::SiloView => Some("silo view"),
        CliCommand::SiloDelete => Some("silo delete"),
        CliCommand::SiloPolicyView => Some("silo policy view"),
        CliCommand::SiloPolicyUpdate => Some("silo policy update"),
        CliCommand::SiloUserList => Some("silo user list"),
        CliCommand::SiloUserView => Some("silo user view"),

        CliCommand::UserList => Some("user list"),

        // VPCs
        CliCommand::VpcList => Some("vpc list"),
        CliCommand::VpcCreate => Some("vpc create"),
        CliCommand::VpcView => Some("vpc view"),
        CliCommand::VpcUpdate => Some("vpc update"),
        CliCommand::VpcDelete => Some("vpc delete"),

        CliCommand::VpcFirewallRulesView => Some("vpc firewall-rules view"),
        CliCommand::VpcFirewallRulesUpdate => Some("vpc firewall-rules update"),

        CliCommand::VpcRouterList => Some("vpc router list"),
        CliCommand::VpcRouterCreate => Some("vpc router create"),
        CliCommand::VpcRouterView => Some("vpc router view"),
        CliCommand::VpcRouterUpdate => Some("vpc router update"),
        CliCommand::VpcRouterDelete => Some("vpc router delete"),

        CliCommand::VpcRouterRouteList => Some("vpc router route list"),
        CliCommand::VpcRouterRouteCreate => Some("vpc router route create"),
        CliCommand::VpcRouterRouteView => Some("vpc router route view"),
        CliCommand::VpcRouterRouteUpdate => Some("vpc router route update"),
        CliCommand::VpcRouterRouteDelete => Some("vpc router route delete"),

        CliCommand::VpcSubnetList => Some("vpc subnet list"),
        CliCommand::VpcSubnetCreate => Some("vpc subnet create"),
        CliCommand::VpcSubnetView => Some("vpc subnet view"),
        CliCommand::VpcSubnetUpdate => Some("vpc subnet update"),
        CliCommand::VpcSubnetDelete => Some("vpc subnet delete"),
        CliCommand::VpcSubnetListNetworkInterfaces => Some("vpc subnet nic list"),

        // Subcommand: disk
        CliCommand::DiskList => Some("disk list"),
        CliCommand::DiskCreate => Some("disk create"),
        CliCommand::DiskView => Some("disk view"),
        CliCommand::DiskDelete => Some("disk delete"),
        CliCommand::DiskMetricsList => Some("disk metrics list"),

        CliCommand::DiskBulkWriteImport
        | CliCommand::DiskBulkWriteImportStart
        | CliCommand::DiskBulkWriteImportStop
        | CliCommand::DiskFinalizeImport
        | CliCommand::DiskImportBlocksFromUrl => None,

        CliCommand::GroupList => Some("group list"),
        CliCommand::InstanceDiskList => Some("instance disk list"),
        CliCommand::InstanceDiskAttach => Some("instance disk attach"),
        CliCommand::InstanceDiskDetach => Some("instance disk detach"),
        CliCommand::InstanceNetworkInterfaceList => Some("instance nic list"),
        CliCommand::InstanceNetworkInterfaceCreate => Some("instance nic create"),
        CliCommand::InstanceNetworkInterfaceView => Some("instance nic view"),
        CliCommand::InstanceNetworkInterfaceUpdate => Some("instance nic update"),
        CliCommand::InstanceNetworkInterfaceDelete => Some("instance nic delete"),
        CliCommand::PolicyView => Some("policy view"),
        CliCommand::PolicyUpdate => Some("policy update"),
        CliCommand::SnapshotList => Some("snapshot list"),
        CliCommand::SnapshotCreate => Some("snapshot create"),
        CliCommand::SnapshotView => Some("snapshot view"),
        CliCommand::SnapshotDelete => Some("snapshot delete"),
        CliCommand::CertificateList => Some("certificate list"),
        CliCommand::CertificateCreate => Some("certificate create"),
        CliCommand::CertificateView => Some("certificate view"),
        CliCommand::CertificateDelete => Some("certificate delete"),

        CliCommand::SwitchList => Some("hardware switch list"),
        CliCommand::SwitchView => Some("hardware switch view"),
        CliCommand::RackList => Some("hardware rack list"),
        CliCommand::RackView => Some("hardware rack view"),
        CliCommand::SledList => Some("hardware sled list"),
        CliCommand::SledView => Some("hardware sled view"),
        CliCommand::PhysicalDiskList => Some("hardware disk list"),
        CliCommand::SledPhysicalDiskList => Some("hardware sled disk-led"),

        CliCommand::SystemPolicyView => Some("system policy view"),
        CliCommand::SystemPolicyUpdate => Some("system policy update"),

        CliCommand::CurrentUserView => Some("current-user view"),
        CliCommand::CurrentUserGroups => Some("current-user groups"),
        CliCommand::CurrentUserSshKeyList => Some("current-user ssh-key list"),
        CliCommand::CurrentUserSshKeyCreate => Some("current-user ssh-key create"),
        CliCommand::CurrentUserSshKeyView => Some("current-user ssh-key view"),
        CliCommand::CurrentUserSshKeyDelete => Some("current-user ssh-key delete"),

        // Commands not yet implemented
        CliCommand::DeviceAccessToken
        | CliCommand::DeviceAuthConfirm
        | CliCommand::DeviceAuthRequest
        | CliCommand::GroupView
        | CliCommand::LoginLocal
        | CliCommand::LoginSaml
        | CliCommand::LoginSamlBegin
        | CliCommand::LoginSpoof
        | CliCommand::Logout
        | CliCommand::RoleList
        | CliCommand::RoleView
        | CliCommand::SystemComponentVersionList
        | CliCommand::SystemMetric
        | CliCommand::SystemUpdateComponentsList
        | CliCommand::SystemUpdateList
        | CliCommand::SystemUpdateRefresh
        | CliCommand::SystemUpdateStart
        | CliCommand::SystemUpdateStop
        | CliCommand::SystemUpdateView
        | CliCommand::UpdateDeploymentsList
        | CliCommand::UpdateDeploymentView
        | CliCommand::UserBuiltinList
        | CliCommand::UserBuiltinView
        | CliCommand::SystemVersion => None,
    }
}

struct OxideOverride;

impl CliOverride for OxideOverride {
    fn execute_ip_pool_range_add(
        &self,
        matches: &clap::ArgMatches,
        request: &mut oxide_api::builder::IpPoolRangeAdd,
    ) -> Result<(), String> {
        let first = matches.get_one::<IpAddr>("first").unwrap();
        let last = matches.get_one::<IpAddr>("last").unwrap();

        let range: IpRange = match (first, last) {
            (IpAddr::V4(first), IpAddr::V4(last)) => {
                let range: Ipv4Range = Ipv4Range::builder().first(*first).last(*last).try_into()?;
                range.into()
            }
            (IpAddr::V6(first), IpAddr::V6(last)) => {
                let range: Ipv6Range = Ipv6Range::builder().first(*first).last(*last).try_into()?;
                range.into()
            }
            _ => {
                return Err("first and last must either both be ipv4 or ipv6 addresses".to_string())
            }
        };

        *request = request.to_owned().body(range);

        Ok(())
    }

    fn execute_saml_identity_provider_create(
        &self,
        matches: &clap::ArgMatches,
        request: &mut oxide_api::builder::SamlIdentityProviderCreate,
    ) -> Result<(), String> {
        match matches
            .get_one::<clap::Id>("idp_metadata_source")
            .map(clap::Id::as_str)
        {
            Some("metadata-url") => {
                let value = matches.get_one::<String>("metadata-url").unwrap();
                *request = request.to_owned().body_map(|body| {
                    body.idp_metadata_source(IdpMetadataSource::Url { url: value.clone() })
                });
            }
            Some("metadata-value") => {
                let value = matches.get_one::<String>("metadata-value").unwrap();
                *request = request.to_owned().body_map(|body| {
                    body.idp_metadata_source(IdpMetadataSource::Base64EncodedXml {
                        data: value.clone(),
                    })
                });
            }
            _ => unreachable!("invalid value for idp_metadata_source group"),
        }
        Ok(())
    }
}

trait CommandExt {
    fn add_subcommand(self, path: &str, subcmd: impl Into<Command>) -> Self;
}

impl CommandExt for Command {
    fn add_subcommand(self, path: &str, subcmd: impl Into<Command>) -> Self {
        if let Some(index) = path.find(' ') {
            let first = &path[..index];
            let rest = &path[index + 1..];

            let has_subcommand = self.find_subcommand(first).is_some();

            if has_subcommand {
                self.mut_subcommand(first, |cmd| cmd.add_subcommand(rest, subcmd))
            } else {
                self.subcommand(
                    Command::new(first.to_owned())
                        .subcommand_required(true)
                        .add_subcommand(rest, subcmd),
                )
            }
        } else {
            let new_subcmd = subcmd.into().name(path.to_owned());
            let has_subcommand = self.find_subcommand(path).is_some();
            if has_subcommand {
                self.mut_subcommand(path, |cmd| {
                    // Replace the subcommand, but retain its subcommands.
                    new_subcmd.subcommands(cmd.get_subcommands())
                })
            } else {
                self.subcommand(new_subcmd)
            }
        }
    }
}

#[cfg(test)]
mod tests {
    use oxide_api::types::ByteCount;

    // This is the real trait that we're going to tell people about
    trait MyFromStr: Sized {
        type Err;
        fn my_from_str(value: &str) -> Result<Self, Self::Err>;
    }

    // This is the trait we implement by rote for a type that we are interested
    // in.
    // trait AutoRefFromStr: Sized {
    //     fn auto_ref_from_str(value: &str) -> Option<Self>;
    // }

    // Trait that **only** AutoRefFromStrTarget impls (twice).
    trait AutoRefFromStrTargetTrait<T> {
        fn auto_ref_from_str(self, value: &str) -> Option<T>;
    }

    // The struct that we'll either refer to directly or by "auto" reference.
    struct AutoRefTarget<T> {
        _phantom: std::marker::PhantomData<T>,
    }

    impl<T> AutoRefTarget<T> {
        fn new() -> Self {
            Self {
                _phantom: std::marker::PhantomData,
            }
        }
    }

    impl<T: MyFromStr> AutoRefFromStrTargetTrait<T> for AutoRefTarget<T> {
        fn auto_ref_from_str(self, value: &str) -> Option<T> {
            T::my_from_str(value).ok()
        }
    }

    impl<T: std::str::FromStr> AutoRefFromStrTargetTrait<T> for &AutoRefTarget<T> {
        fn auto_ref_from_str(self, value: &str) -> Option<T> {
            T::from_str(value).ok()
        }
    }

    // this is the thing that may or may not exist
    impl MyFromStr for oxide_api::types::ByteCount {
        type Err = &'static str;

        fn my_from_str(_value: &str) -> Result<Self, Self::Err> {
            Ok(Self(42))
        }
    }

    #[test]
    fn test_autoref() {
        let y = {
            // this is what we're going to copy everywhere we use a type.
            AutoRefTarget::<ByteCount>::new().auto_ref_from_str("900")
        };
        println!("{:?}", y)
    }
}<|MERGE_RESOLUTION|>--- conflicted
+++ resolved
@@ -162,21 +162,10 @@
         Ok(())
     }
 
-<<<<<<< HEAD
     fn is_subtree(&self) -> bool {
         false
     }
 }
-=======
-        // TODO this could be improved
-        Some(("disk", sub_matches)) if sub_matches.subcommand_name() == Some("import") => {
-            let real_sub_matches = sub_matches.subcommand().unwrap().1;
-            cmd_disk::CmdDiskImport::from_arg_matches(real_sub_matches)
-                .unwrap()
-                .run(&mut ctx)
-                .await
-        }
->>>>>>> b68724c9
 
 struct CustomCmd<C> {
     _cmd: PhantomData<C>,
