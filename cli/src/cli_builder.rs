--- conflicted
+++ resolved
@@ -405,12 +405,7 @@
             Some("system hardware switch-port clear-settings")
         }
         CliCommand::NetworkingSwitchPortList => Some("system hardware switch-port list"),
-<<<<<<< HEAD
-        CliCommand::NetworkingSwitchPortStatus => Some("system networking switch-port status"),
-
-=======
         CliCommand::NetworkingSwitchPortStatus => Some("system hardware switch-port status"),
->>>>>>> e3a8c97d
         CliCommand::NetworkingSwitchPortSettingsList => {
             Some("system networking switch-port-settings list")
         }
