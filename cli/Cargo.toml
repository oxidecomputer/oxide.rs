--- conflicted
+++ resolved
@@ -11,11 +11,8 @@
 
 [dependencies]
 anyhow = { workspace = true }
-<<<<<<< HEAD
 async-trait = { workspace = true }
-=======
 base64 = { workspace = true }
->>>>>>> b68724c9
 chrono = { workspace = true }
 clap = { workspace = true }
 dialoguer = { workspace = true }
