{
  "name": "oxide",
  "version": "0.12.0+20250604.0.0",
  "about": "Control an Oxide environment",
  "args": [
    {
      "long": "cacert",
      "help": "Specify a trusted CA cert"
    },
    {
      "long": "config-dir",
      "help": "Directory to use for configuration"
    },
    {
      "long": "debug",
      "help": "Enable debug output"
    },
    {
      "long": "format",
      "help": "Format in which to print output",
      "global": true
    },
    {
      "long": "insecure",
      "help": "Disable certificate validation and hostname verification"
    },
    {
      "long": "profile",
      "help": "Configuration profile to use for commands",
      "global": true
    },
    {
      "long": "resolve",
      "help": "Modify name resolution"
    },
    {
      "long": "timeout",
      "help": "Timeout value for individual API invocations"
    }
  ],
  "subcommands": [
    {
      "name": "alert",
      "args": [
        {
          "long": "format",
          "help": "Format in which to print output",
          "global": true
        },
        {
          "long": "profile",
          "help": "Configuration profile to use for commands",
          "global": true
        }
      ],
      "subcommands": [
        {
          "name": "class",
          "args": [
            {
              "long": "format",
              "help": "Format in which to print output",
              "global": true
            },
            {
              "long": "profile",
              "help": "Configuration profile to use for commands",
              "global": true
            }
          ],
          "subcommands": [
            {
              "name": "list",
              "about": "List alert classes",
              "args": [
                {
                  "long": "filter",
                  "help": "An optional glob pattern for filtering alert class names.\n\nIf provided, only alert classes which match this glob pattern will be included in the response."
                },
                {
                  "long": "format",
                  "help": "Format in which to print output",
                  "global": true
                },
                {
                  "long": "limit",
                  "help": "Maximum number of items returned by a single call"
                },
                {
                  "long": "profile",
                  "help": "Configuration profile to use for commands",
                  "global": true
                }
              ]
            }
          ]
        },
        {
          "name": "receiver",
          "args": [
            {
              "long": "format",
              "help": "Format in which to print output",
              "global": true
            },
            {
              "long": "profile",
              "help": "Configuration profile to use for commands",
              "global": true
            }
          ],
          "subcommands": [
            {
              "name": "delete",
              "about": "Delete alert receiver",
              "args": [
                {
                  "long": "format",
                  "help": "Format in which to print output",
                  "global": true
                },
                {
                  "long": "profile",
                  "help": "Configuration profile to use for commands",
                  "global": true
                },
                {
                  "long": "receiver",
                  "help": "The name or ID of the webhook receiver."
                }
              ]
            },
            {
              "name": "list",
              "about": "List alert receivers",
              "args": [
                {
                  "long": "format",
                  "help": "Format in which to print output",
                  "global": true
                },
                {
                  "long": "limit",
                  "help": "Maximum number of items returned by a single call"
                },
                {
                  "long": "profile",
                  "help": "Configuration profile to use for commands",
                  "global": true
                },
                {
                  "long": "sort-by",
                  "values": [
                    "name_ascending",
                    "name_descending",
                    "id_ascending"
                  ]
                }
              ]
            },
            {
              "name": "log",
              "about": "List delivery attempts to alert receiver",
              "long_about": "Optional query parameters to this endpoint may be used to filter deliveries by state. If none of the `failed`, `pending` or `delivered` query parameters are present, all deliveries are returned. If one or more of these parameters are provided, only those which are set to \"true\" are included in the response.",
              "args": [
                {
                  "long": "delivered",
                  "values": [
                    "true",
                    "false"
                  ],
                  "help": "If true, include deliveries which have succeeded.\n\nIf any of the \"pending\", \"failed\", or \"delivered\" query parameters are set to true, only deliveries matching those state(s) will be included in the response. If NO state filter parameters are set, then all deliveries are included."
                },
                {
                  "long": "failed",
                  "values": [
                    "true",
                    "false"
                  ],
                  "help": "If true, include deliveries which have failed permanently.\n\nIf any of the \"pending\", \"failed\", or \"delivered\" query parameters are set to true, only deliveries matching those state(s) will be included in the response. If NO state filter parameters are set, then all deliveries are included.\n\nA delivery fails permanently when the retry limit of three total attempts is reached without a successful delivery."
                },
                {
                  "long": "format",
                  "help": "Format in which to print output",
                  "global": true
                },
                {
                  "long": "limit",
                  "help": "Maximum number of items returned by a single call"
                },
                {
                  "long": "pending",
                  "values": [
                    "true",
                    "false"
                  ],
                  "help": "If true, include deliveries which are currently in progress.\n\nIf any of the \"pending\", \"failed\", or \"delivered\" query parameters are set to true, only deliveries matching those state(s) will be included in the response. If NO state filter parameters are set, then all deliveries are included.\n\nA delivery is considered \"pending\" if it has not yet been sent at all, or if a delivery attempt has failed but the delivery has retries remaining."
                },
                {
                  "long": "profile",
                  "help": "Configuration profile to use for commands",
                  "global": true
                },
                {
                  "long": "receiver",
                  "help": "The name or ID of the webhook receiver."
                },
                {
                  "long": "sort-by",
                  "values": [
                    "time_and_id_ascending",
                    "time_and_id_descending"
                  ]
                }
              ]
            },
            {
              "name": "probe",
              "about": "Send liveness probe to alert receiver",
              "long_about": "This endpoint synchronously sends a liveness probe to the selected alert receiver. The response message describes the outcome of the probe: either the successful response (as appropriate), or indication of why the probe failed.\n\nThe result of the probe is represented as an `AlertDelivery` model. Details relating to the status of the probe depend on the alert delivery mechanism, and are included in the `AlertDeliveryAttempts` model. For example, webhook receiver liveness probes include the HTTP status code returned by the receiver endpoint.\n\nNote that the response status is `200 OK` as long as a probe request was able to be sent to the receiver endpoint. If an HTTP-based receiver, such as a webhook, responds to the another status code, including an error, this will be indicated by the response body, *not* the status of the response.\n\nThe `resend` query parameter can be used to request re-delivery of failed events if the liveness probe succeeds. If it is set to true and the liveness probe succeeds, any alerts for which delivery to this receiver has failed will be queued for re-delivery.",
              "args": [
                {
                  "long": "format",
                  "help": "Format in which to print output",
                  "global": true
                },
                {
                  "long": "profile",
                  "help": "Configuration profile to use for commands",
                  "global": true
                },
                {
                  "long": "receiver",
                  "help": "The name or ID of the webhook receiver."
                },
                {
                  "long": "resend",
                  "values": [
                    "true",
                    "false"
                  ],
                  "help": "If true, resend all events that have not been delivered successfully if the probe request succeeds."
                }
              ]
            },
            {
              "name": "resend",
              "about": "Request re-delivery of alert",
              "args": [
                {
                  "long": "alert-id",
                  "help": "UUID of the alert"
                },
                {
                  "long": "format",
                  "help": "Format in which to print output",
                  "global": true
                },
                {
                  "long": "profile",
                  "help": "Configuration profile to use for commands",
                  "global": true
                },
                {
                  "long": "receiver",
                  "help": "The name or ID of the webhook receiver."
                }
              ]
            },
            {
              "name": "subscribe",
              "about": "Add alert receiver subscription",
              "args": [
                {
                  "long": "format",
                  "help": "Format in which to print output",
                  "global": true
                },
                {
                  "long": "json-body",
                  "help": "Path to a file that contains the full json body."
                },
                {
                  "long": "json-body-template",
                  "help": "XXX"
                },
                {
                  "long": "profile",
                  "help": "Configuration profile to use for commands",
                  "global": true
                },
                {
                  "long": "receiver",
                  "help": "The name or ID of the webhook receiver."
                },
                {
                  "long": "subscription",
                  "help": "The event class pattern to subscribe to."
                }
              ]
            },
            {
              "name": "unsubscribe",
              "about": "Remove alert receiver subscription",
              "args": [
                {
                  "long": "format",
                  "help": "Format in which to print output",
                  "global": true
                },
                {
                  "long": "profile",
                  "help": "Configuration profile to use for commands",
                  "global": true
                },
                {
                  "long": "receiver",
                  "help": "The name or ID of the webhook receiver."
                },
                {
                  "long": "subscription",
                  "help": "The event class subscription itself."
                }
              ]
            },
            {
              "name": "view",
              "about": "Fetch alert receiver",
              "args": [
                {
                  "long": "format",
                  "help": "Format in which to print output",
                  "global": true
                },
                {
                  "long": "profile",
                  "help": "Configuration profile to use for commands",
                  "global": true
                },
                {
                  "long": "receiver",
                  "help": "The name or ID of the webhook receiver."
                }
              ]
            },
            {
              "name": "webhook",
              "args": [
                {
                  "long": "format",
                  "help": "Format in which to print output",
                  "global": true
                },
                {
                  "long": "profile",
                  "help": "Configuration profile to use for commands",
                  "global": true
                }
              ],
              "subcommands": [
                {
                  "name": "create",
                  "about": "Create webhook receiver",
                  "args": [
                    {
                      "long": "description"
                    },
                    {
                      "long": "endpoint",
                      "help": "The URL that webhook notification requests should be sent to"
                    },
                    {
                      "long": "format",
                      "help": "Format in which to print output",
                      "global": true
                    },
                    {
                      "long": "json-body",
                      "help": "Path to a file that contains the full json body."
                    },
                    {
                      "long": "json-body-template",
                      "help": "XXX"
                    },
                    {
                      "long": "name"
                    },
                    {
                      "long": "profile",
                      "help": "Configuration profile to use for commands",
                      "global": true
                    }
                  ]
                },
                {
                  "name": "secret",
                  "args": [
                    {
                      "long": "format",
                      "help": "Format in which to print output",
                      "global": true
                    },
                    {
                      "long": "profile",
                      "help": "Configuration profile to use for commands",
                      "global": true
                    }
                  ],
                  "subcommands": [
                    {
                      "name": "add",
                      "about": "Add secret to webhook receiver",
                      "args": [
                        {
                          "long": "format",
                          "help": "Format in which to print output",
                          "global": true
                        },
                        {
                          "long": "json-body",
                          "help": "Path to a file that contains the full json body."
                        },
                        {
                          "long": "json-body-template",
                          "help": "XXX"
                        },
                        {
                          "long": "profile",
                          "help": "Configuration profile to use for commands",
                          "global": true
                        },
                        {
                          "long": "receiver",
                          "help": "The name or ID of the webhook receiver."
                        },
                        {
                          "long": "secret",
                          "help": "The value of the shared secret key."
                        }
                      ]
                    },
                    {
                      "name": "delete",
                      "about": "Remove secret from webhook receiver",
                      "args": [
                        {
                          "long": "format",
                          "help": "Format in which to print output",
                          "global": true
                        },
                        {
                          "long": "profile",
                          "help": "Configuration profile to use for commands",
                          "global": true
                        },
                        {
                          "long": "secret-id",
                          "help": "ID of the secret."
                        }
                      ]
                    },
                    {
                      "name": "list",
                      "about": "List webhook receiver secret IDs",
                      "args": [
                        {
                          "long": "format",
                          "help": "Format in which to print output",
                          "global": true
                        },
                        {
                          "long": "profile",
                          "help": "Configuration profile to use for commands",
                          "global": true
                        },
                        {
                          "long": "receiver",
                          "help": "The name or ID of the webhook receiver."
                        }
                      ]
                    }
                  ]
                },
                {
                  "name": "update",
                  "about": "Update webhook receiver",
                  "long_about": "Note that receiver secrets are NOT added or removed using this endpoint. Instead, use the `/v1/webhooks/{secrets}/?receiver={receiver}` endpoint to add and remove secrets.",
                  "args": [
                    {
                      "long": "description"
                    },
                    {
                      "long": "endpoint",
                      "help": "The URL that webhook notification requests should be sent to"
                    },
                    {
                      "long": "format",
                      "help": "Format in which to print output",
                      "global": true
                    },
                    {
                      "long": "json-body",
                      "help": "Path to a file that contains the full json body."
                    },
                    {
                      "long": "json-body-template",
                      "help": "XXX"
                    },
                    {
                      "long": "name"
                    },
                    {
                      "long": "profile",
                      "help": "Configuration profile to use for commands",
                      "global": true
                    },
                    {
                      "long": "receiver",
                      "help": "The name or ID of the webhook receiver."
                    }
                  ]
                }
              ]
            }
          ]
        }
      ]
    },
    {
      "name": "api",
      "about": "Makes an authenticated HTTP request to the Oxide API and prints the response.",
      "long_about": "Makes an authenticated HTTP request to the Oxide API and prints the response.\n\nThe endpoint argument should be a path of a Oxide API endpoint.\n\nThe default HTTP request method is \"GET\" normally and \"POST\" if any\nparameters were added. Override the method with `--method`.\n\nPass one or more `-f/--raw-field` values in \"key=value\" format to add\nstatic string parameters to the request payload. To add non-string or\notherwise dynamic values, see `--field` below. Note that adding request\nparameters will automatically switch the request method to POST. To send\nthe parameters as a GET query string instead, use `--method GET`.\n\nThe `-F/--field` flag has magic type conversion based on the format of the\nvalue:\n\n- literal values \"true\", \"false\", \"null\", and integer/float numbers get\n  converted to appropriate JSON types;\n- if the value starts with \"@\", the rest of the value is interpreted as a\n  filename to read the value from. Pass \"-\" to read from standard input.\n\nRaw request body may be passed from the outside via a file specified by\n`--input`. Pass \"-\" to read from standard input. In this mode, parameters\nspecified via `--field` flags are serialized into URL query parameters.\n\nIn `--paginate` mode, all pages of results will sequentially be requested\nuntil there are no more pages of results.",
      "args": [
        {
          "long": "field",
          "short": "F",
          "help": "Add a typed parameter in key=value format"
        },
        {
          "long": "format",
          "help": "Format in which to print output",
          "global": true
        },
        {
          "long": "header",
          "short": "H",
          "help": "Add a HTTP request header in `key:value` format"
        },
        {
          "long": "include",
          "short": "i",
          "help": "Include HTTP response headers in the output"
        },
        {
          "long": "input",
          "help": "The file to use as body for the HTTP request (use \"-\" to read from standard input)"
        },
        {
          "long": "limit",
          "help": "Limit the number of paginated items retrieved"
        },
        {
          "long": "method",
          "short": "X",
          "help": "The HTTP method for the request"
        },
        {
          "long": "paginate",
          "help": "Make additional HTTP requests to fetch all pages of results"
        },
        {
          "long": "profile",
          "help": "Configuration profile to use for commands",
          "global": true
        },
        {
          "long": "raw-field",
          "short": "f",
          "help": "Add a string parameter in key=value format"
        },
        {
          "name": "endpoint",
          "help": "The endpoint to request"
        }
      ]
    },
    {
      "name": "auth",
      "about": "Login, logout, and get the status of your authentication.",
      "long_about": "Login, logout, and get the status of your authentication.\n\nManage `oxide`'s authentication state.",
      "args": [
        {
          "long": "format",
          "help": "Format in which to print output",
          "global": true
        },
        {
          "long": "profile",
          "help": "Configuration profile to use for commands",
          "global": true
        }
      ],
      "subcommands": [
        {
          "name": "login",
          "about": "Authenticate with an Oxide Silo",
          "long_about": "Authenticate with an Oxide Silo\n\n    # authenticate with a specific Oxide silo\n    $ oxide auth login --host oxide.internal\n\n    # authenticate with an insecure Oxide silo (not recommended)\n    $ oxide --insecure auth login --host oxide.internal",
          "args": [
            {
              "long": "browser",
              "help": "Override the default browser when opening the authentication URL"
            },
            {
              "long": "format",
              "help": "Format in which to print output",
              "global": true
            },
            {
              "long": "host",
              "short": "H",
              "help": "The host of the Oxide instance to authenticate with. This assumes https; specify an `http://` prefix if needed"
            },
            {
              "long": "no-browser",
              "help": "Print the authentication URL rather than opening a browser window"
            },
            {
              "long": "profile",
              "help": "Configuration profile to use for commands",
              "global": true
            },
            {
              "long": "time-to-live",
              "help": "Lifetime of login. If not specified, the silo's policy is used. Specify units e.g. 7d, 2w, 6M, 1y"
            }
          ]
        },
        {
          "name": "logout",
          "about": "Removes saved authentication information from profiles.",
          "long_about": "Removes saved authentication information from profiles.\n\nThis command does not invalidate any tokens.",
          "args": [
            {
              "long": "all",
              "short": "a",
              "help": "If set, authentication information from all profiles will be deleted"
            },
            {
              "long": "force",
              "short": "f",
              "help": "Skip confirmation prompt"
            },
            {
              "long": "format",
              "help": "Format in which to print output",
              "global": true
            },
            {
              "long": "profile",
              "help": "Configuration profile to use for commands",
              "global": true
            }
          ]
        },
        {
          "name": "status",
          "about": "Verifies and displays information about your authentication state.",
          "long_about": "Verifies and displays information about your authentication state.\n\nThis command validates the authentication state for each profile in the\ncurrent configuration.",
          "args": [
            {
              "long": "format",
              "help": "Format in which to print output",
              "global": true
            },
            {
              "long": "profile",
              "help": "Configuration profile to use for commands",
              "global": true
            }
          ]
        }
      ]
    },
    {
      "name": "auth-settings",
      "args": [
        {
          "long": "format",
          "help": "Format in which to print output",
          "global": true
        },
        {
          "long": "profile",
          "help": "Configuration profile to use for commands",
          "global": true
        }
      ],
      "subcommands": [
        {
          "name": "update",
          "about": "Update current silo's auth settings",
          "args": [
            {
              "long": "device-token-max-ttl-seconds",
              "help": "Maximum lifetime of a device token in seconds. If set to null, users will be able to create tokens that do not expire."
            },
            {
              "long": "format",
              "help": "Format in which to print output",
              "global": true
            },
            {
              "long": "json-body",
              "help": "Path to a file that contains the full json body."
            },
            {
              "long": "json-body-template",
              "help": "XXX"
            },
            {
              "long": "profile",
              "help": "Configuration profile to use for commands",
              "global": true
            }
          ]
        },
        {
          "name": "view",
          "about": "Fetch current silo's auth settings",
          "args": [
            {
              "long": "format",
              "help": "Format in which to print output",
              "global": true
            },
            {
              "long": "profile",
              "help": "Configuration profile to use for commands",
              "global": true
            }
          ]
        }
      ]
    },
    {
      "name": "bundle",
      "args": [
        {
          "long": "format",
          "help": "Format in which to print output",
          "global": true
        },
        {
          "long": "profile",
          "help": "Configuration profile to use for commands",
          "global": true
        }
      ],
      "subcommands": [
        {
          "name": "create",
          "about": "Create a new support bundle",
          "args": [
            {
<<<<<<< HEAD
              "long": "format",
              "help": "Format in which to print output",
              "global": true
=======
              "long": "json-body",
              "help": "Path to a file that contains the full json body."
            },
            {
              "long": "json-body-template",
              "help": "XXX"
>>>>>>> cc7506d5
            },
            {
              "long": "profile",
              "help": "Configuration profile to use for commands",
              "global": true
            },
            {
              "long": "user-comment",
              "help": "User comment for the support bundle"
            }
          ]
        },
        {
          "name": "delete",
          "about": "Delete an existing support bundle",
          "long_about": "May also be used to cancel a support bundle which is currently being collected, or to remove metadata for a support bundle that has failed.",
          "args": [
            {
              "long": "bundle-id",
              "help": "ID of the support bundle"
            },
            {
              "long": "format",
              "help": "Format in which to print output",
              "global": true
            },
            {
              "long": "profile",
              "help": "Configuration profile to use for commands",
              "global": true
            }
          ]
        },
        {
          "name": "download",
          "about": "Downloads a support bundle",
          "args": [
            {
              "long": "chunk-size",
              "short": "c",
              "help": "The size, in bytes, of each range request to use when downloading bundles"
            },
            {
              "long": "format",
              "help": "Format in which to print output",
              "global": true
            },
            {
              "long": "id",
              "help": "ID of the bundle"
            },
            {
              "long": "output",
              "short": "o",
              "help": "Path where the bundle should be downloaded"
            },
            {
              "long": "profile",
              "help": "Configuration profile to use for commands",
              "global": true
            }
          ]
        },
        {
          "name": "inspect",
          "about": "Inspects a support bundle",
          "long_about": "Inspects a support bundle\n\nSupport bundles may be inspected before they are downloaded (via\nsmaller HTTP requests), or after the entire zip file has been\ndownloaded.",
          "args": [
            {
              "long": "format",
              "help": "Format in which to print output",
              "global": true
            },
            {
              "long": "id",
              "help": "ID of the bundle to be inspected, if accessing via API"
            },
            {
              "long": "path",
              "short": "p",
              "help": "Path of the bundle to inspect, if downloaded"
            },
            {
              "long": "profile",
              "help": "Configuration profile to use for commands",
              "global": true
            }
          ]
        },
        {
          "name": "list",
          "about": "List all support bundles",
          "args": [
            {
              "long": "format",
              "help": "Format in which to print output",
              "global": true
            },
            {
              "long": "limit",
              "help": "Maximum number of items returned by a single call"
            },
            {
              "long": "profile",
              "help": "Configuration profile to use for commands",
              "global": true
            },
            {
              "long": "sort-by",
              "values": [
                "time_and_id_ascending",
                "time_and_id_descending"
              ]
            }
          ]
        },
        {
          "name": "update",
          "about": "Update a support bundle",
          "args": [
            {
              "long": "bundle-id",
              "help": "ID of the support bundle"
            },
            {
              "long": "json-body",
              "help": "Path to a file that contains the full json body."
            },
            {
              "long": "json-body-template",
              "help": "XXX"
            },
            {
              "long": "profile",
              "help": "Configuration profile to use for commands",
              "global": true
            },
            {
              "long": "user-comment",
              "help": "User comment for the support bundle"
            }
          ]
        },
        {
          "name": "view",
          "about": "View a support bundle",
          "args": [
            {
              "long": "bundle-id",
              "help": "ID of the support bundle"
            },
            {
              "long": "format",
              "help": "Format in which to print output",
              "global": true
            },
            {
              "long": "profile",
              "help": "Configuration profile to use for commands",
              "global": true
            }
          ]
        }
      ]
    },
    {
      "name": "certificate",
      "args": [
        {
          "long": "format",
          "help": "Format in which to print output",
          "global": true
        },
        {
          "long": "profile",
          "help": "Configuration profile to use for commands",
          "global": true
        }
      ],
      "subcommands": [
        {
          "name": "create",
          "about": "Create new system-wide x.509 certificate",
          "long_about": "This certificate is automatically used by the Oxide Control plane to serve external connections.",
          "args": [
            {
              "long": "cert",
              "help": "PEM-formatted string containing public certificate chain"
            },
            {
              "long": "description"
            },
            {
              "long": "format",
              "help": "Format in which to print output",
              "global": true
            },
            {
              "long": "json-body",
              "help": "Path to a file that contains the full json body."
            },
            {
              "long": "json-body-template",
              "help": "XXX"
            },
            {
              "long": "key",
              "help": "PEM-formatted string containing private key"
            },
            {
              "long": "name"
            },
            {
              "long": "profile",
              "help": "Configuration profile to use for commands",
              "global": true
            },
            {
              "long": "service",
              "values": [
                "external_api"
              ],
              "help": "The service using this certificate"
            }
          ]
        },
        {
          "name": "delete",
          "about": "Delete certificate",
          "long_about": "Permanently delete a certificate. This operation cannot be undone.",
          "args": [
            {
              "long": "certificate",
              "help": "Name or ID of the certificate"
            },
            {
              "long": "format",
              "help": "Format in which to print output",
              "global": true
            },
            {
              "long": "profile",
              "help": "Configuration profile to use for commands",
              "global": true
            }
          ]
        },
        {
          "name": "list",
          "about": "List certificates for external endpoints",
          "long_about": "Returns a list of TLS certificates used for the external API (for the current Silo).  These are sorted by creation date, with the most recent certificates appearing first.",
          "args": [
            {
              "long": "format",
              "help": "Format in which to print output",
              "global": true
            },
            {
              "long": "limit",
              "help": "Maximum number of items returned by a single call"
            },
            {
              "long": "profile",
              "help": "Configuration profile to use for commands",
              "global": true
            },
            {
              "long": "sort-by",
              "values": [
                "name_ascending",
                "name_descending",
                "id_ascending"
              ]
            }
          ]
        },
        {
          "name": "view",
          "about": "Fetch certificate",
          "long_about": "Returns the details of a specific certificate",
          "args": [
            {
              "long": "certificate",
              "help": "Name or ID of the certificate"
            },
            {
              "long": "format",
              "help": "Format in which to print output",
              "global": true
            },
            {
              "long": "profile",
              "help": "Configuration profile to use for commands",
              "global": true
            }
          ]
        }
      ]
    },
    {
      "name": "completion",
      "about": "Generate shell completion scripts for Oxide CLI commands.",
      "long_about": "Generate shell completion scripts for Oxide CLI commands.\n\nThis command generates scripts for various shells that can be used to\nenable completion.\n\n## Installation\n\n### Bash\n\nAdd this to your `~/.bash_profile`:\n\n```sh\neval \"$(oxide completion -s bash)\"\n```\n\n### Zsh\n\nAdd this to your `~/.zshrc`:\n\n```sh\nautoload -U compinit\ncompinit -i\neval \"$(oxide completion -s zsh)\"\n```\n\n### Fish\n\nAdd the following to the `is-interactive` block in your `~/.config/fish/config.fish`:\n\n```sh\noxide completion -s fish | source\n```\n\n### PowerShell\n\nOpen your profile script with:\n\n```sh\nmkdir -Path (Split-Path -Parent $profile)\nnotepad $profile\n```\n\nAdd the following line and save the file:\n\n```powershell\nInvoke-Expression -Command $(oxide completion -s powershell | Out-String)\n```\n\n### Elvish\n\nAdd this to your `~/.config/elvish/rc.elv`\n\n```sh\neval (oxide completion -s elvish | slurp)\n```",
      "args": [
        {
          "long": "format",
          "help": "Format in which to print output",
          "global": true
        },
        {
          "long": "profile",
          "help": "Configuration profile to use for commands",
          "global": true
        },
        {
          "long": "shell",
          "short": "s",
          "values": [
            "bash",
            "elvish",
            "fish",
            "powershell",
            "zsh"
          ],
          "help": "Shell type"
        }
      ]
    },
    {
      "name": "current-user",
      "args": [
        {
          "long": "format",
          "help": "Format in which to print output",
          "global": true
        },
        {
          "long": "profile",
          "help": "Configuration profile to use for commands",
          "global": true
        }
      ],
      "subcommands": [
        {
          "name": "access-token",
          "args": [
            {
              "long": "format",
              "help": "Format in which to print output",
              "global": true
            },
            {
              "long": "profile",
              "help": "Configuration profile to use for commands",
              "global": true
            }
          ],
          "subcommands": [
            {
              "name": "delete",
              "about": "Delete access token",
              "long_about": "Delete a device access token for the currently authenticated user.",
              "args": [
                {
                  "long": "format",
                  "help": "Format in which to print output",
                  "global": true
                },
                {
                  "long": "profile",
                  "help": "Configuration profile to use for commands",
                  "global": true
                },
                {
                  "long": "token-id",
                  "help": "ID of the token"
                }
              ]
            },
            {
              "name": "list",
              "about": "List access tokens",
              "long_about": "List device access tokens for the currently authenticated user.",
              "args": [
                {
                  "long": "format",
                  "help": "Format in which to print output",
                  "global": true
                },
                {
                  "long": "limit",
                  "help": "Maximum number of items returned by a single call"
                },
                {
                  "long": "profile",
                  "help": "Configuration profile to use for commands",
                  "global": true
                },
                {
                  "long": "sort-by",
                  "values": [
                    "id_ascending"
                  ]
                }
              ]
            }
          ]
        },
        {
          "name": "groups",
          "about": "Fetch current user's groups",
          "args": [
            {
              "long": "format",
              "help": "Format in which to print output",
              "global": true
            },
            {
              "long": "limit",
              "help": "Maximum number of items returned by a single call"
            },
            {
              "long": "profile",
              "help": "Configuration profile to use for commands",
              "global": true
            },
            {
              "long": "sort-by",
              "values": [
                "id_ascending"
              ]
            }
          ]
        },
        {
          "name": "ssh-key",
          "args": [
            {
              "long": "format",
              "help": "Format in which to print output",
              "global": true
            },
            {
              "long": "profile",
              "help": "Configuration profile to use for commands",
              "global": true
            }
          ],
          "subcommands": [
            {
              "name": "create",
              "about": "Create SSH public key",
              "long_about": "Create an SSH public key for the currently authenticated user.",
              "args": [
                {
                  "long": "description"
                },
                {
                  "long": "format",
                  "help": "Format in which to print output",
                  "global": true
                },
                {
                  "long": "json-body",
                  "help": "Path to a file that contains the full json body."
                },
                {
                  "long": "json-body-template",
                  "help": "XXX"
                },
                {
                  "long": "name"
                },
                {
                  "long": "profile",
                  "help": "Configuration profile to use for commands",
                  "global": true
                },
                {
                  "long": "public-key",
                  "help": "SSH public key, e.g., `\"ssh-ed25519 AAAAC3NzaC...\"`"
                }
              ]
            },
            {
              "name": "delete",
              "about": "Delete SSH public key",
              "long_about": "Delete an SSH public key associated with the currently authenticated user.",
              "args": [
                {
                  "long": "format",
                  "help": "Format in which to print output",
                  "global": true
                },
                {
                  "long": "profile",
                  "help": "Configuration profile to use for commands",
                  "global": true
                },
                {
                  "long": "ssh-key",
                  "help": "Name or ID of the SSH key"
                }
              ]
            },
            {
              "name": "list",
              "about": "List SSH public keys",
              "long_about": "Lists SSH public keys for the currently authenticated user.",
              "args": [
                {
                  "long": "format",
                  "help": "Format in which to print output",
                  "global": true
                },
                {
                  "long": "limit",
                  "help": "Maximum number of items returned by a single call"
                },
                {
                  "long": "profile",
                  "help": "Configuration profile to use for commands",
                  "global": true
                },
                {
                  "long": "sort-by",
                  "values": [
                    "name_ascending",
                    "name_descending",
                    "id_ascending"
                  ]
                }
              ]
            },
            {
              "name": "view",
              "about": "Fetch SSH public key",
              "long_about": "Fetch SSH public key associated with the currently authenticated user.",
              "args": [
                {
                  "long": "format",
                  "help": "Format in which to print output",
                  "global": true
                },
                {
                  "long": "profile",
                  "help": "Configuration profile to use for commands",
                  "global": true
                },
                {
                  "long": "ssh-key",
                  "help": "Name or ID of the SSH key"
                }
              ]
            }
          ]
        },
        {
          "name": "view",
          "about": "Fetch user for current session",
          "args": [
            {
              "long": "format",
              "help": "Format in which to print output",
              "global": true
            },
            {
              "long": "profile",
              "help": "Configuration profile to use for commands",
              "global": true
            }
          ]
        }
      ]
    },
    {
      "name": "disk",
      "args": [
        {
          "long": "format",
          "help": "Format in which to print output",
          "global": true
        },
        {
          "long": "profile",
          "help": "Configuration profile to use for commands",
          "global": true
        }
      ],
      "subcommands": [
        {
          "name": "create",
          "about": "Create a disk",
          "args": [
            {
              "long": "description"
            },
            {
              "long": "format",
              "help": "Format in which to print output",
              "global": true
            },
            {
              "long": "json-body",
              "help": "Path to a file that contains the full json body."
            },
            {
              "long": "json-body-template",
              "help": "XXX"
            },
            {
              "long": "name"
            },
            {
              "long": "profile",
              "help": "Configuration profile to use for commands",
              "global": true
            },
            {
              "long": "project",
              "help": "Name or ID of the project"
            },
            {
              "long": "size",
              "help": "The total size of the Disk; unit suffixes are in powers of two (1k = 1024 bytes) for example: 6GiB, 512k, 2048mib"
            }
          ]
        },
        {
          "name": "delete",
          "about": "Delete disk",
          "args": [
            {
              "long": "disk",
              "help": "Name or ID of the disk"
            },
            {
              "long": "format",
              "help": "Format in which to print output",
              "global": true
            },
            {
              "long": "profile",
              "help": "Configuration profile to use for commands",
              "global": true
            },
            {
              "long": "project",
              "help": "Name or ID of the project"
            }
          ]
        },
        {
          "name": "import",
          "about": "Create a disk from a file upload",
          "long_about": "Create a disk from a file upload\n\nCreate a new disk and upload the contents of a file to that disk. Use\n`--snapshot` to optionally create a snapshot of the disk after the upload is\ncomplete. If creating a snapshot, optionally use the `--image` options to\ncreate an image from that snapshot.\n\nThe start, write, stop, and finalize subcommands can be used for lower-\nlevel operations.",
          "args": [
            {
              "long": "description"
            },
            {
              "long": "disk",
              "help": "The name of the disk to create"
            },
            {
              "long": "disk-block-size",
              "values": [
                "512",
                "2048",
                "4096"
              ],
              "help": "The desired size of the disk's blocks"
            },
            {
              "long": "disk-size",
              "help": "The size of the disk to create. If unspecified, the size of the file will be used, rounded up to the nearest GB; unit suffixes are in powers of two (1k = 1024 bytes) for example: 6GiB, 512k, 2048mib"
            },
            {
              "long": "format",
              "help": "Format in which to print output",
              "global": true
            },
            {
              "long": "image",
              "help": "If supplied, create an image with the given name. Requires the creation of a snapshot"
            },
            {
              "long": "image-description",
              "help": "The description for the image created out of the snapshot of this disk"
            },
            {
              "long": "image-os",
              "help": "The OS of this image (e.g. Debian)"
            },
            {
              "long": "image-version",
              "help": "The version of this image (e.g. 11, focal, a9e77e3a, 2023-04-06T14:23:34Z)"
            },
            {
              "long": "path",
              "help": "Path to the file to import"
            },
            {
              "long": "profile",
              "help": "Configuration profile to use for commands",
              "global": true
            },
            {
              "long": "project",
              "help": "Name or ID of the project"
            },
            {
              "long": "snapshot",
              "help": "If supplied, create a snapshot with the given name"
            }
          ],
          "subcommands": [
            {
              "name": "finalize",
              "about": "Confirm disk block import completion",
              "args": [
                {
                  "long": "disk",
                  "help": "Name or ID of the disk"
                },
                {
                  "long": "format",
                  "help": "Format in which to print output",
                  "global": true
                },
                {
                  "long": "json-body",
                  "help": "Path to a file that contains the full json body."
                },
                {
                  "long": "json-body-template",
                  "help": "XXX"
                },
                {
                  "long": "profile",
                  "help": "Configuration profile to use for commands",
                  "global": true
                },
                {
                  "long": "project",
                  "help": "Name or ID of the project"
                },
                {
                  "long": "snapshot-name",
                  "help": "If specified a snapshot of the disk will be created with the given name during finalization. If not specified, a snapshot for the disk will _not_ be created. A snapshot can be manually created once the disk transitions into the `Detached` state."
                }
              ]
            },
            {
              "name": "start",
              "about": "Start importing blocks into disk",
              "long_about": "Start the process of importing blocks into a disk",
              "args": [
                {
                  "long": "disk",
                  "help": "Name or ID of the disk"
                },
                {
                  "long": "format",
                  "help": "Format in which to print output",
                  "global": true
                },
                {
                  "long": "profile",
                  "help": "Configuration profile to use for commands",
                  "global": true
                },
                {
                  "long": "project",
                  "help": "Name or ID of the project"
                }
              ]
            },
            {
              "name": "stop",
              "about": "Stop importing blocks into disk",
              "long_about": "Stop the process of importing blocks into a disk",
              "args": [
                {
                  "long": "disk",
                  "help": "Name or ID of the disk"
                },
                {
                  "long": "format",
                  "help": "Format in which to print output",
                  "global": true
                },
                {
                  "long": "profile",
                  "help": "Configuration profile to use for commands",
                  "global": true
                },
                {
                  "long": "project",
                  "help": "Name or ID of the project"
                }
              ]
            },
            {
              "name": "write",
              "about": "Import blocks into disk",
              "args": [
                {
                  "long": "base64-encoded-data"
                },
                {
                  "long": "disk",
                  "help": "Name or ID of the disk"
                },
                {
                  "long": "format",
                  "help": "Format in which to print output",
                  "global": true
                },
                {
                  "long": "json-body",
                  "help": "Path to a file that contains the full json body."
                },
                {
                  "long": "json-body-template",
                  "help": "XXX"
                },
                {
                  "long": "offset"
                },
                {
                  "long": "profile",
                  "help": "Configuration profile to use for commands",
                  "global": true
                },
                {
                  "long": "project",
                  "help": "Name or ID of the project"
                }
              ]
            }
          ]
        },
        {
          "name": "list",
          "about": "List disks",
          "args": [
            {
              "long": "format",
              "help": "Format in which to print output",
              "global": true
            },
            {
              "long": "limit",
              "help": "Maximum number of items returned by a single call"
            },
            {
              "long": "profile",
              "help": "Configuration profile to use for commands",
              "global": true
            },
            {
              "long": "project",
              "help": "Name or ID of the project"
            },
            {
              "long": "sort-by",
              "values": [
                "name_ascending",
                "name_descending",
                "id_ascending"
              ]
            }
          ]
        },
        {
<<<<<<< HEAD
          "name": "metrics",
          "args": [
            {
              "long": "format",
              "help": "Format in which to print output",
              "global": true
            },
            {
              "long": "profile",
              "help": "Configuration profile to use for commands",
              "global": true
            }
          ],
          "subcommands": [
            {
              "name": "list",
              "about": "Fetch disk metrics",
              "args": [
                {
                  "long": "disk"
                },
                {
                  "long": "end-time",
                  "help": "An exclusive end time of metrics."
                },
                {
                  "long": "format",
                  "help": "Format in which to print output",
                  "global": true
                },
                {
                  "long": "limit",
                  "help": "Maximum number of items returned by a single call"
                },
                {
                  "long": "metric",
                  "values": [
                    "activated",
                    "flush",
                    "read",
                    "read_bytes",
                    "write",
                    "write_bytes"
                  ]
                },
                {
                  "long": "order",
                  "values": [
                    "ascending",
                    "descending"
                  ],
                  "help": "Query result order"
                },
                {
                  "long": "profile",
                  "help": "Configuration profile to use for commands",
                  "global": true
                },
                {
                  "long": "project",
                  "help": "Name or ID of the project"
                },
                {
                  "long": "start-time",
                  "help": "An inclusive start time of metrics."
                }
              ]
            }
          ]
        },
        {
=======
>>>>>>> cc7506d5
          "name": "view",
          "about": "Fetch disk",
          "args": [
            {
              "long": "disk",
              "help": "Name or ID of the disk"
            },
            {
              "long": "format",
              "help": "Format in which to print output",
              "global": true
            },
            {
              "long": "profile",
              "help": "Configuration profile to use for commands",
              "global": true
            },
            {
              "long": "project",
              "help": "Name or ID of the project"
            }
          ]
        }
      ]
    },
    {
      "name": "docs",
      "about": "Generate CLI docs in JSON format",
      "args": [
        {
          "long": "format",
          "help": "Format in which to print output",
          "global": true
        },
        {
          "long": "profile",
          "help": "Configuration profile to use for commands",
          "global": true
        }
      ]
    },
    {
      "name": "experimental",
      "args": [
        {
          "long": "format",
          "help": "Format in which to print output",
          "global": true
        },
        {
          "long": "profile",
          "help": "Configuration profile to use for commands",
          "global": true
        }
      ],
      "subcommands": [
        {
          "name": "instance",
          "args": [
            {
              "long": "format",
              "help": "Format in which to print output",
              "global": true
            },
            {
              "long": "profile",
              "help": "Configuration profile to use for commands",
              "global": true
            }
          ],
          "subcommands": [
            {
              "name": "affinity",
              "args": [
                {
                  "long": "format",
                  "help": "Format in which to print output",
                  "global": true
                },
                {
                  "long": "profile",
                  "help": "Configuration profile to use for commands",
                  "global": true
                }
              ],
              "subcommands": [
                {
                  "name": "create",
                  "about": "Create affinity group",
                  "args": [
                    {
                      "long": "description"
                    },
                    {
                      "long": "failure-domain",
                      "values": [
                        "sled"
                      ]
                    },
                    {
                      "long": "format",
                      "help": "Format in which to print output",
                      "global": true
                    },
                    {
                      "long": "json-body",
                      "help": "Path to a file that contains the full json body."
                    },
                    {
                      "long": "json-body-template",
                      "help": "XXX"
                    },
                    {
                      "long": "name"
                    },
                    {
                      "long": "policy",
                      "values": [
                        "allow",
                        "fail"
                      ]
                    },
                    {
                      "long": "profile",
                      "help": "Configuration profile to use for commands",
                      "global": true
                    },
                    {
                      "long": "project",
                      "help": "Name or ID of the project"
                    }
                  ]
                },
                {
                  "name": "delete",
                  "about": "Delete affinity group",
                  "args": [
                    {
                      "long": "affinity-group",
                      "help": "Name or ID of the affinity group"
                    },
                    {
                      "long": "format",
                      "help": "Format in which to print output",
                      "global": true
                    },
                    {
                      "long": "profile",
                      "help": "Configuration profile to use for commands",
                      "global": true
                    },
                    {
                      "long": "project",
                      "help": "Name or ID of the project"
                    }
                  ]
                },
                {
                  "name": "list",
                  "about": "List affinity groups",
                  "args": [
                    {
                      "long": "format",
                      "help": "Format in which to print output",
                      "global": true
                    },
                    {
                      "long": "limit",
                      "help": "Maximum number of items returned by a single call"
                    },
                    {
                      "long": "profile",
                      "help": "Configuration profile to use for commands",
                      "global": true
                    },
                    {
                      "long": "project",
                      "help": "Name or ID of the project"
                    },
                    {
                      "long": "sort-by",
                      "values": [
                        "name_ascending",
                        "name_descending",
                        "id_ascending"
                      ]
                    }
                  ]
                },
                {
                  "name": "member",
                  "args": [
                    {
                      "long": "format",
                      "help": "Format in which to print output",
                      "global": true
                    },
                    {
                      "long": "profile",
                      "help": "Configuration profile to use for commands",
                      "global": true
                    }
                  ],
                  "subcommands": [
                    {
                      "name": "add-instance",
                      "about": "Add member to affinity group",
                      "args": [
                        {
                          "long": "affinity-group"
                        },
                        {
                          "long": "format",
                          "help": "Format in which to print output",
                          "global": true
                        },
                        {
                          "long": "instance"
                        },
                        {
                          "long": "profile",
                          "help": "Configuration profile to use for commands",
                          "global": true
                        },
                        {
                          "long": "project",
                          "help": "Name or ID of the project"
                        }
                      ]
                    },
                    {
                      "name": "list",
                      "about": "List affinity group members",
                      "args": [
                        {
                          "long": "affinity-group",
                          "help": "Name or ID of the affinity group"
                        },
                        {
                          "long": "format",
                          "help": "Format in which to print output",
                          "global": true
                        },
                        {
                          "long": "limit",
                          "help": "Maximum number of items returned by a single call"
                        },
                        {
                          "long": "profile",
                          "help": "Configuration profile to use for commands",
                          "global": true
                        },
                        {
                          "long": "project",
                          "help": "Name or ID of the project"
                        },
                        {
                          "long": "sort-by",
                          "values": [
                            "name_ascending",
                            "name_descending",
                            "id_ascending"
                          ]
                        }
                      ]
                    },
                    {
                      "name": "remove-instance",
                      "about": "Remove member from affinity group",
                      "args": [
                        {
                          "long": "affinity-group"
                        },
                        {
                          "long": "format",
                          "help": "Format in which to print output",
                          "global": true
                        },
                        {
                          "long": "instance"
                        },
                        {
                          "long": "profile",
                          "help": "Configuration profile to use for commands",
                          "global": true
                        },
                        {
                          "long": "project",
                          "help": "Name or ID of the project"
                        }
                      ]
                    },
                    {
                      "name": "view-instance",
                      "about": "Fetch affinity group member",
                      "args": [
                        {
                          "long": "affinity-group"
                        },
                        {
                          "long": "format",
                          "help": "Format in which to print output",
                          "global": true
                        },
                        {
                          "long": "instance"
                        },
                        {
                          "long": "profile",
                          "help": "Configuration profile to use for commands",
                          "global": true
                        },
                        {
                          "long": "project",
                          "help": "Name or ID of the project"
                        }
                      ]
                    }
                  ]
                },
                {
                  "name": "update",
                  "about": "Update affinity group",
                  "args": [
                    {
                      "long": "affinity-group",
                      "help": "Name or ID of the affinity group"
                    },
                    {
                      "long": "description"
                    },
                    {
                      "long": "format",
                      "help": "Format in which to print output",
                      "global": true
                    },
                    {
                      "long": "json-body",
                      "help": "Path to a file that contains the full json body."
                    },
                    {
                      "long": "json-body-template",
                      "help": "XXX"
                    },
                    {
                      "long": "name"
                    },
                    {
                      "long": "profile",
                      "help": "Configuration profile to use for commands",
                      "global": true
                    },
                    {
                      "long": "project",
                      "help": "Name or ID of the project"
                    }
                  ]
                },
                {
                  "name": "view",
                  "about": "Fetch affinity group",
                  "args": [
                    {
                      "long": "affinity-group",
                      "help": "Name or ID of the affinity group"
                    },
                    {
                      "long": "format",
                      "help": "Format in which to print output",
                      "global": true
                    },
                    {
                      "long": "profile",
                      "help": "Configuration profile to use for commands",
                      "global": true
                    },
                    {
                      "long": "project",
                      "help": "Name or ID of the project"
                    }
                  ]
                }
              ]
            }
          ]
        },
        {
          "name": "system",
          "args": [
            {
              "long": "format",
              "help": "Format in which to print output",
              "global": true
            },
            {
              "long": "profile",
              "help": "Configuration profile to use for commands",
              "global": true
            }
          ],
          "subcommands": [
            {
              "name": "probe",
              "args": [
                {
                  "long": "format",
                  "help": "Format in which to print output",
                  "global": true
                },
                {
                  "long": "profile",
                  "help": "Configuration profile to use for commands",
                  "global": true
                }
              ],
              "subcommands": [
                {
                  "name": "create",
                  "about": "Create instrumentation probe",
                  "args": [
                    {
                      "long": "description"
                    },
                    {
                      "long": "format",
                      "help": "Format in which to print output",
                      "global": true
                    },
                    {
                      "long": "ip-pool"
                    },
                    {
                      "long": "json-body",
                      "help": "Path to a file that contains the full json body."
                    },
                    {
                      "long": "json-body-template",
                      "help": "XXX"
                    },
                    {
                      "long": "name"
                    },
                    {
                      "long": "profile",
                      "help": "Configuration profile to use for commands",
                      "global": true
                    },
                    {
                      "long": "project",
                      "help": "Name or ID of the project"
                    },
                    {
                      "long": "sled"
                    }
                  ]
                },
                {
                  "name": "delete",
                  "about": "Delete instrumentation probe",
                  "args": [
                    {
                      "long": "format",
                      "help": "Format in which to print output",
                      "global": true
                    },
                    {
                      "long": "probe",
                      "help": "Name or ID of the probe"
                    },
                    {
                      "long": "profile",
                      "help": "Configuration profile to use for commands",
                      "global": true
                    },
                    {
                      "long": "project",
                      "help": "Name or ID of the project"
                    }
                  ]
                },
                {
                  "name": "list",
                  "about": "List instrumentation probes",
                  "args": [
                    {
                      "long": "format",
                      "help": "Format in which to print output",
                      "global": true
                    },
                    {
                      "long": "limit",
                      "help": "Maximum number of items returned by a single call"
                    },
                    {
                      "long": "profile",
                      "help": "Configuration profile to use for commands",
                      "global": true
                    },
                    {
                      "long": "project",
                      "help": "Name or ID of the project"
                    },
                    {
                      "long": "sort-by",
                      "values": [
                        "name_ascending",
                        "name_descending",
                        "id_ascending"
                      ]
                    }
                  ]
                },
                {
                  "name": "view",
                  "about": "View instrumentation probe",
                  "args": [
                    {
                      "long": "format",
                      "help": "Format in which to print output",
                      "global": true
                    },
                    {
                      "long": "probe",
                      "help": "Name or ID of the probe"
                    },
                    {
                      "long": "profile",
                      "help": "Configuration profile to use for commands",
                      "global": true
                    },
                    {
                      "long": "project",
                      "help": "Name or ID of the project"
                    }
                  ]
                }
              ]
            },
            {
              "name": "timeseries",
              "args": [
                {
                  "long": "format",
                  "help": "Format in which to print output",
                  "global": true
                },
                {
                  "long": "profile",
                  "help": "Configuration profile to use for commands",
                  "global": true
                }
              ],
              "subcommands": [
                {
                  "name": "query",
                  "about": "Run timeseries query",
                  "long_about": "Queries are written in OxQL.",
                  "args": [
                    {
                      "long": "format",
                      "help": "Format in which to print output",
                      "global": true
                    },
                    {
                      "long": "json-body",
                      "help": "Path to a file that contains the full json body."
                    },
                    {
                      "long": "json-body-template",
                      "help": "XXX"
                    },
                    {
                      "long": "profile",
                      "help": "Configuration profile to use for commands",
                      "global": true
                    },
                    {
                      "long": "query",
                      "help": "A timeseries query string, written in the Oximeter query language."
                    }
                  ]
                },
                {
                  "name": "schema",
                  "args": [
                    {
                      "long": "format",
                      "help": "Format in which to print output",
                      "global": true
                    },
                    {
                      "long": "profile",
                      "help": "Configuration profile to use for commands",
                      "global": true
                    }
                  ],
                  "subcommands": [
                    {
                      "name": "list",
                      "about": "List timeseries schemas",
                      "args": [
                        {
                          "long": "format",
                          "help": "Format in which to print output",
                          "global": true
                        },
                        {
                          "long": "limit",
                          "help": "Maximum number of items returned by a single call"
                        },
                        {
                          "long": "profile",
                          "help": "Configuration profile to use for commands",
                          "global": true
                        }
                      ]
                    }
                  ]
                }
              ]
            },
            {
              "name": "update",
              "args": [
                {
                  "long": "format",
                  "help": "Format in which to print output",
                  "global": true
                },
                {
                  "long": "profile",
                  "help": "Configuration profile to use for commands",
                  "global": true
                }
              ],
              "subcommands": [
                {
                  "name": "target-release",
                  "args": [
                    {
                      "long": "format",
                      "help": "Format in which to print output",
                      "global": true
                    },
                    {
                      "long": "profile",
                      "help": "Configuration profile to use for commands",
                      "global": true
                    }
                  ],
                  "subcommands": [
                    {
                      "name": "update",
                      "about": "Set the current target release of the rack's system software",
                      "long_about": "The rack reconfigurator will treat the software specified here as a goal state for the rack's software, and attempt to asynchronously update to that release.",
                      "args": [
                        {
                          "long": "format",
                          "help": "Format in which to print output",
                          "global": true
                        },
                        {
                          "long": "json-body",
                          "help": "Path to a file that contains the full json body."
                        },
                        {
                          "long": "json-body-template",
                          "help": "XXX"
                        },
                        {
                          "long": "profile",
                          "help": "Configuration profile to use for commands",
                          "global": true
                        },
                        {
                          "long": "system-version",
                          "help": "Version of the system software to make the target release."
                        }
                      ]
                    },
                    {
                      "name": "view",
                      "about": "Get the current target release of the rack's system software",
                      "long_about": "This may not correspond to the actual software running on the rack at the time of request; it is instead the release that the rack reconfigurator should be moving towards as a goal state. After some number of planning and execution phases, the software running on the rack should eventually correspond to the release described here.",
                      "args": [
                        {
                          "long": "format",
                          "help": "Format in which to print output",
                          "global": true
                        },
                        {
                          "long": "profile",
                          "help": "Configuration profile to use for commands",
                          "global": true
                        }
                      ]
                    }
                  ]
                },
                {
                  "name": "trust-root",
                  "args": [
                    {
                      "long": "format",
                      "help": "Format in which to print output",
                      "global": true
                    },
                    {
                      "long": "profile",
                      "help": "Configuration profile to use for commands",
                      "global": true
                    }
                  ],
                  "subcommands": [
                    {
                      "name": "create",
                      "about": "Add trusted root role to updates trust store",
                      "args": [
                        {
                          "long": "format",
                          "help": "Format in which to print output",
                          "global": true
                        },
                        {
                          "long": "json-body",
                          "help": "Path to a file that contains the full json body."
                        },
                        {
                          "long": "json-body-template",
                          "help": "XXX"
                        },
                        {
                          "long": "profile",
                          "help": "Configuration profile to use for commands",
                          "global": true
                        }
                      ]
                    },
                    {
                      "name": "delete",
                      "about": "Delete trusted root role",
                      "long_about": "Note that this method does not currently check for any uploaded system release repositories that would become untrusted after deleting the root role.",
                      "args": [
                        {
                          "long": "format",
                          "help": "Format in which to print output",
                          "global": true
                        },
                        {
                          "long": "profile",
                          "help": "Configuration profile to use for commands",
                          "global": true
                        },
                        {
                          "long": "trust-root-id",
                          "help": "ID of the trust root"
                        }
                      ]
                    },
                    {
                      "name": "list",
                      "about": "List root roles in the updates trust store",
                      "long_about": "A root role is a JSON document describing the cryptographic keys that are trusted to sign system release repositories, as described by The Update Framework. Uploading a repository requires its metadata to be signed by keys trusted by the trust store.",
                      "args": [
                        {
                          "long": "format",
                          "help": "Format in which to print output",
                          "global": true
                        },
                        {
                          "long": "limit",
                          "help": "Maximum number of items returned by a single call"
                        },
                        {
                          "long": "profile",
                          "help": "Configuration profile to use for commands",
                          "global": true
                        },
                        {
                          "long": "sort-by",
                          "values": [
                            "id_ascending"
                          ]
                        }
                      ]
                    },
                    {
                      "name": "view",
                      "about": "Fetch trusted root role",
                      "args": [
                        {
                          "long": "format",
                          "help": "Format in which to print output",
                          "global": true
                        },
                        {
                          "long": "profile",
                          "help": "Configuration profile to use for commands",
                          "global": true
                        },
                        {
                          "long": "trust-root-id",
                          "help": "ID of the trust root"
                        }
                      ]
                    }
                  ]
                }
              ]
            }
          ]
        },
        {
          "name": "timeseries",
          "args": [
            {
              "long": "format",
              "help": "Format in which to print output",
              "global": true
            },
            {
              "long": "profile",
              "help": "Configuration profile to use for commands",
              "global": true
            }
          ],
          "subcommands": [
            {
              "name": "dashboard",
              "about": "Graph the results of an OxQL timeseries query.",
              "args": [
                {
                  "long": "format",
                  "help": "Format in which to print output",
                  "global": true
                },
                {
                  "long": "interval",
                  "short": "i",
                  "help": "The interval on which to update the dashboard display, in seconds"
                },
                {
                  "long": "profile",
                  "help": "Configuration profile to use for commands",
                  "global": true
                },
                {
                  "name": "query",
                  "help": "The timeseries query to display in the dashboard"
                }
              ]
            },
            {
              "name": "query",
              "about": "Run project-scoped timeseries query",
              "long_about": "Queries are written in OxQL. Project must be specified by name or ID in URL query parameter. The OxQL query will only return timeseries data from the specified project.",
              "args": [
                {
                  "long": "format",
                  "help": "Format in which to print output",
                  "global": true
                },
                {
                  "long": "json-body",
                  "help": "Path to a file that contains the full json body."
                },
                {
                  "long": "json-body-template",
                  "help": "XXX"
                },
                {
                  "long": "profile",
                  "help": "Configuration profile to use for commands",
                  "global": true
                },
                {
                  "long": "project",
                  "help": "Name or ID of the project"
                },
                {
                  "long": "query",
                  "help": "A timeseries query string, written in the Oximeter query language."
                }
              ]
            }
          ]
        }
      ]
    },
    {
      "name": "floating-ip",
      "args": [
        {
          "long": "format",
          "help": "Format in which to print output",
          "global": true
        },
        {
          "long": "profile",
          "help": "Configuration profile to use for commands",
          "global": true
        }
      ],
      "subcommands": [
        {
          "name": "attach",
          "about": "Attach floating IP",
          "long_about": "Attach floating IP to an instance or other resource.",
          "args": [
            {
              "long": "floating-ip",
              "help": "Name or ID of the floating IP"
            },
            {
              "long": "format",
              "help": "Format in which to print output",
              "global": true
            },
            {
              "long": "json-body",
              "help": "Path to a file that contains the full json body."
            },
            {
              "long": "json-body-template",
              "help": "XXX"
            },
            {
              "long": "kind",
              "values": [
                "instance"
              ],
              "help": "The type of `parent`'s resource"
            },
            {
              "long": "parent",
              "help": "Name or ID of the resource that this IP address should be attached to"
            },
            {
              "long": "profile",
              "help": "Configuration profile to use for commands",
              "global": true
            },
            {
              "long": "project",
              "help": "Name or ID of the project"
            }
          ]
        },
        {
          "name": "create",
          "about": "Create floating IP",
          "args": [
            {
              "long": "description"
            },
            {
              "long": "format",
              "help": "Format in which to print output",
              "global": true
            },
            {
              "long": "ip",
              "help": "An IP address to reserve for use as a floating IP. This field is optional: when not set, an address will be automatically chosen from `pool`. If set, then the IP must be available in the resolved `pool`."
            },
            {
              "long": "json-body",
              "help": "Path to a file that contains the full json body."
            },
            {
              "long": "json-body-template",
              "help": "XXX"
            },
            {
              "long": "name"
            },
            {
              "long": "pool",
              "help": "The parent IP pool that a floating IP is pulled from. If unset, the default pool is selected."
            },
            {
              "long": "profile",
              "help": "Configuration profile to use for commands",
              "global": true
            },
            {
              "long": "project",
              "help": "Name or ID of the project"
            }
          ]
        },
        {
          "name": "delete",
          "about": "Delete floating IP",
          "args": [
            {
              "long": "floating-ip",
              "help": "Name or ID of the floating IP"
            },
            {
              "long": "format",
              "help": "Format in which to print output",
              "global": true
            },
            {
              "long": "profile",
              "help": "Configuration profile to use for commands",
              "global": true
            },
            {
              "long": "project",
              "help": "Name or ID of the project"
            }
          ]
        },
        {
          "name": "detach",
          "about": "Detach floating IP",
          "args": [
            {
              "long": "floating-ip",
              "help": "Name or ID of the floating IP"
            },
            {
              "long": "format",
              "help": "Format in which to print output",
              "global": true
            },
            {
              "long": "profile",
              "help": "Configuration profile to use for commands",
              "global": true
            },
            {
              "long": "project",
              "help": "Name or ID of the project"
            }
          ]
        },
        {
          "name": "list",
          "about": "List floating IPs",
          "args": [
            {
              "long": "format",
              "help": "Format in which to print output",
              "global": true
            },
            {
              "long": "limit",
              "help": "Maximum number of items returned by a single call"
            },
            {
              "long": "profile",
              "help": "Configuration profile to use for commands",
              "global": true
            },
            {
              "long": "project",
              "help": "Name or ID of the project"
            },
            {
              "long": "sort-by",
              "values": [
                "name_ascending",
                "name_descending",
                "id_ascending"
              ]
            }
          ]
        },
        {
          "name": "update",
          "about": "Update floating IP",
          "args": [
            {
              "long": "description"
            },
            {
              "long": "floating-ip",
              "help": "Name or ID of the floating IP"
            },
            {
              "long": "format",
              "help": "Format in which to print output",
              "global": true
            },
            {
              "long": "json-body",
              "help": "Path to a file that contains the full json body."
            },
            {
              "long": "json-body-template",
              "help": "XXX"
            },
            {
              "long": "name"
            },
            {
              "long": "profile",
              "help": "Configuration profile to use for commands",
              "global": true
            },
            {
              "long": "project",
              "help": "Name or ID of the project"
            }
          ]
        },
        {
          "name": "view",
          "about": "Fetch floating IP",
          "args": [
            {
              "long": "floating-ip",
              "help": "Name or ID of the floating IP"
            },
            {
              "long": "format",
              "help": "Format in which to print output",
              "global": true
            },
            {
              "long": "profile",
              "help": "Configuration profile to use for commands",
              "global": true
            },
            {
              "long": "project",
              "help": "Name or ID of the project"
            }
          ]
        }
      ]
    },
    {
      "name": "group",
      "args": [
        {
          "long": "format",
          "help": "Format in which to print output",
          "global": true
        },
        {
          "long": "profile",
          "help": "Configuration profile to use for commands",
          "global": true
        }
      ],
      "subcommands": [
        {
          "name": "list",
          "about": "List groups",
          "args": [
            {
              "long": "format",
              "help": "Format in which to print output",
              "global": true
            },
            {
              "long": "limit",
              "help": "Maximum number of items returned by a single call"
            },
            {
              "long": "profile",
              "help": "Configuration profile to use for commands",
              "global": true
            },
            {
              "long": "sort-by",
              "values": [
                "id_ascending"
              ]
            }
          ]
        }
      ]
    },
    {
      "name": "image",
      "args": [
        {
          "long": "format",
          "help": "Format in which to print output",
          "global": true
        },
        {
          "long": "profile",
          "help": "Configuration profile to use for commands",
          "global": true
        }
      ],
      "subcommands": [
        {
          "name": "create",
          "about": "Create image",
          "long_about": "Create a new image in a project.",
          "args": [
            {
              "long": "description"
            },
            {
              "long": "format",
              "help": "Format in which to print output",
              "global": true
            },
            {
              "long": "json-body",
              "help": "Path to a file that contains the full json body."
            },
            {
              "long": "json-body-template",
              "help": "XXX"
            },
            {
              "long": "name"
            },
            {
              "long": "os",
              "help": "The family of the operating system (e.g. Debian, Ubuntu, etc.)"
            },
            {
              "long": "profile",
              "help": "Configuration profile to use for commands",
              "global": true
            },
            {
              "long": "project",
              "help": "Name or ID of the project"
            },
            {
              "long": "version",
              "help": "The version of the operating system (e.g. 18.04, 20.04, etc.)"
            }
          ]
        },
        {
          "name": "delete",
          "about": "Delete image",
          "long_about": "Permanently delete an image from a project. This operation cannot be undone. Any instances in the project using the image will continue to run, however new instances can not be created with this image.",
          "args": [
            {
              "long": "format",
              "help": "Format in which to print output",
              "global": true
            },
            {
              "long": "image",
              "help": "Name or ID of the image"
            },
            {
              "long": "profile",
              "help": "Configuration profile to use for commands",
              "global": true
            },
            {
              "long": "project",
              "help": "Name or ID of the project"
            }
          ]
        },
        {
          "name": "demote",
          "about": "Demote silo image",
          "long_about": "Demote silo image to be visible only to a specified project",
          "args": [
            {
              "long": "format",
              "help": "Format in which to print output",
              "global": true
            },
            {
              "long": "image",
              "help": "Name or ID of the image"
            },
            {
              "long": "profile",
              "help": "Configuration profile to use for commands",
              "global": true
            },
            {
              "long": "project",
              "help": "Name or ID of the project"
            }
          ]
        },
        {
          "name": "list",
          "about": "List images",
          "long_about": "List images which are global or scoped to the specified project. The images are returned sorted by creation date, with the most recent images appearing first.",
          "args": [
            {
              "long": "format",
              "help": "Format in which to print output",
              "global": true
            },
            {
              "long": "limit",
              "help": "Maximum number of items returned by a single call"
            },
            {
              "long": "profile",
              "help": "Configuration profile to use for commands",
              "global": true
            },
            {
              "long": "project",
              "help": "Name or ID of the project"
            },
            {
              "long": "sort-by",
              "values": [
                "name_ascending",
                "name_descending",
                "id_ascending"
              ]
            }
          ]
        },
        {
          "name": "promote",
          "about": "Promote project image",
          "long_about": "Promote project image to be visible to all projects in the silo",
          "args": [
            {
              "long": "format",
              "help": "Format in which to print output",
              "global": true
            },
            {
              "long": "image",
              "help": "Name or ID of the image"
            },
            {
              "long": "profile",
              "help": "Configuration profile to use for commands",
              "global": true
            },
            {
              "long": "project",
              "help": "Name or ID of the project"
            }
          ]
        },
        {
          "name": "view",
          "about": "Fetch image",
          "long_about": "Fetch the details for a specific image in a project.",
          "args": [
            {
              "long": "format",
              "help": "Format in which to print output",
              "global": true
            },
            {
              "long": "image",
              "help": "Name or ID of the image"
            },
            {
              "long": "profile",
              "help": "Configuration profile to use for commands",
              "global": true
            },
            {
              "long": "project",
              "help": "Name or ID of the project"
            }
          ]
        }
      ]
    },
    {
      "name": "instance",
      "args": [
        {
          "long": "format",
          "help": "Format in which to print output",
          "global": true
        },
        {
          "long": "profile",
          "help": "Configuration profile to use for commands",
          "global": true
        }
      ],
      "subcommands": [
        {
          "name": "anti-affinity",
          "args": [
            {
              "long": "format",
              "help": "Format in which to print output",
              "global": true
            },
            {
              "long": "profile",
              "help": "Configuration profile to use for commands",
              "global": true
            }
          ],
          "subcommands": [
            {
              "name": "create",
              "about": "Create anti-affinity group",
              "args": [
                {
                  "long": "description"
                },
                {
                  "long": "failure-domain",
                  "values": [
                    "sled"
                  ]
                },
                {
                  "long": "format",
                  "help": "Format in which to print output",
                  "global": true
                },
                {
                  "long": "json-body",
                  "help": "Path to a file that contains the full json body."
                },
                {
                  "long": "json-body-template",
                  "help": "XXX"
                },
                {
                  "long": "name"
                },
                {
                  "long": "policy",
                  "values": [
                    "allow",
                    "fail"
                  ]
                },
                {
                  "long": "profile",
                  "help": "Configuration profile to use for commands",
                  "global": true
                },
                {
                  "long": "project",
                  "help": "Name or ID of the project"
                }
              ]
            },
            {
              "name": "delete",
              "about": "Delete anti-affinity group",
              "args": [
                {
                  "long": "anti-affinity-group",
                  "help": "Name or ID of the anti affinity group"
                },
                {
                  "long": "format",
                  "help": "Format in which to print output",
                  "global": true
                },
                {
                  "long": "profile",
                  "help": "Configuration profile to use for commands",
                  "global": true
                },
                {
                  "long": "project",
                  "help": "Name or ID of the project"
                }
              ]
            },
            {
              "name": "list",
              "about": "List anti-affinity groups",
              "args": [
                {
                  "long": "format",
                  "help": "Format in which to print output",
                  "global": true
                },
                {
                  "long": "limit",
                  "help": "Maximum number of items returned by a single call"
                },
                {
                  "long": "profile",
                  "help": "Configuration profile to use for commands",
                  "global": true
                },
                {
                  "long": "project",
                  "help": "Name or ID of the project"
                },
                {
                  "long": "sort-by",
                  "values": [
                    "name_ascending",
                    "name_descending",
                    "id_ascending"
                  ]
                }
              ]
            },
            {
              "name": "member",
              "args": [
                {
                  "long": "format",
                  "help": "Format in which to print output",
                  "global": true
                },
                {
                  "long": "profile",
                  "help": "Configuration profile to use for commands",
                  "global": true
                }
              ],
              "subcommands": [
                {
                  "name": "add-instance",
                  "about": "Add member to anti-affinity group",
                  "args": [
                    {
                      "long": "anti-affinity-group"
                    },
                    {
                      "long": "format",
                      "help": "Format in which to print output",
                      "global": true
                    },
                    {
                      "long": "instance"
                    },
                    {
                      "long": "profile",
                      "help": "Configuration profile to use for commands",
                      "global": true
                    },
                    {
                      "long": "project",
                      "help": "Name or ID of the project"
                    }
                  ]
                },
                {
                  "name": "list",
                  "about": "List anti-affinity group members",
                  "args": [
                    {
                      "long": "anti-affinity-group",
                      "help": "Name or ID of the anti affinity group"
                    },
                    {
                      "long": "format",
                      "help": "Format in which to print output",
                      "global": true
                    },
                    {
                      "long": "limit",
                      "help": "Maximum number of items returned by a single call"
                    },
                    {
                      "long": "profile",
                      "help": "Configuration profile to use for commands",
                      "global": true
                    },
                    {
                      "long": "project",
                      "help": "Name or ID of the project"
                    },
                    {
                      "long": "sort-by",
                      "values": [
                        "name_ascending",
                        "name_descending",
                        "id_ascending"
                      ]
                    }
                  ]
                },
                {
                  "name": "remove-instance",
                  "about": "Remove member from anti-affinity group",
                  "args": [
                    {
                      "long": "anti-affinity-group"
                    },
                    {
                      "long": "format",
                      "help": "Format in which to print output",
                      "global": true
                    },
                    {
                      "long": "instance"
                    },
                    {
                      "long": "profile",
                      "help": "Configuration profile to use for commands",
                      "global": true
                    },
                    {
                      "long": "project",
                      "help": "Name or ID of the project"
                    }
                  ]
                },
                {
                  "name": "view-instance",
                  "about": "Fetch anti-affinity group member",
                  "args": [
                    {
                      "long": "anti-affinity-group"
                    },
                    {
                      "long": "format",
                      "help": "Format in which to print output",
                      "global": true
                    },
                    {
                      "long": "instance"
                    },
                    {
                      "long": "profile",
                      "help": "Configuration profile to use for commands",
                      "global": true
                    },
                    {
                      "long": "project",
                      "help": "Name or ID of the project"
                    }
                  ]
                }
              ]
            },
            {
              "name": "update",
              "about": "Update anti-affinity group",
              "args": [
                {
                  "long": "anti-affinity-group",
                  "help": "Name or ID of the anti affinity group"
                },
                {
                  "long": "description"
                },
                {
                  "long": "format",
                  "help": "Format in which to print output",
                  "global": true
                },
                {
                  "long": "json-body",
                  "help": "Path to a file that contains the full json body."
                },
                {
                  "long": "json-body-template",
                  "help": "XXX"
                },
                {
                  "long": "name"
                },
                {
                  "long": "profile",
                  "help": "Configuration profile to use for commands",
                  "global": true
                },
                {
                  "long": "project",
                  "help": "Name or ID of the project"
                }
              ]
            },
            {
              "name": "view",
              "about": "Fetch anti-affinity group",
              "args": [
                {
                  "long": "anti-affinity-group",
                  "help": "Name or ID of the anti affinity group"
                },
                {
                  "long": "format",
                  "help": "Format in which to print output",
                  "global": true
                },
                {
                  "long": "profile",
                  "help": "Configuration profile to use for commands",
                  "global": true
                },
                {
                  "long": "project",
                  "help": "Name or ID of the project"
                }
              ]
            }
          ]
        },
        {
          "name": "create",
          "about": "Create instance",
          "args": [
            {
              "long": "auto-restart-policy",
              "values": [
                "never",
                "best_effort"
              ],
              "help": "The auto-restart policy for this instance.\n\nThis policy determines whether the instance should be automatically restarted by the control plane on failure. If this is `null`, no auto-restart policy will be explicitly configured for this instance, and the control plane will select the default policy when determining whether the instance can be automatically restarted.\n\nCurrently, the global default auto-restart policy is \"best-effort\", so instances with `null` auto-restart policies will be automatically restarted. However, in the future, the default policy may be configurable through other mechanisms, such as on a per-project basis. In that case, any configured default policy will be used if this is `null`."
            },
            {
              "long": "description"
            },
            {
              "long": "format",
              "help": "Format in which to print output",
              "global": true
            },
            {
              "long": "hostname",
              "help": "The hostname to be assigned to the instance"
            },
            {
              "long": "json-body",
              "help": "Path to a file that contains the full json body."
            },
            {
              "long": "json-body-template",
              "help": "XXX"
            },
            {
              "long": "memory",
              "help": "The amount of RAM to be allocated to the instance; unit suffixes are in powers of two (1k = 1024 bytes) for example: 6GiB, 512k, 2048mib"
            },
            {
              "long": "name"
            },
            {
              "long": "ncpus",
              "help": "The number of vCPUs to be allocated to the instance"
            },
            {
              "long": "profile",
              "help": "Configuration profile to use for commands",
              "global": true
            },
            {
              "long": "project",
              "help": "Name or ID of the project"
            },
            {
              "long": "start",
              "values": [
                "true",
                "false"
              ],
              "help": "Should this instance be started upon creation; true by default."
            },
            {
              "long": "user-data",
              "help": "User data for instance initialization systems (such as cloud-init). Must be a Base64-encoded string, as specified in RFC 4648 § 4 (+ and / characters with padding). Maximum 32 KiB unencoded data."
            }
          ]
        },
        {
          "name": "delete",
          "about": "Delete instance",
          "args": [
            {
              "long": "format",
              "help": "Format in which to print output",
              "global": true
            },
            {
              "long": "instance",
              "help": "Name or ID of the instance"
            },
            {
              "long": "profile",
              "help": "Configuration profile to use for commands",
              "global": true
            },
            {
              "long": "project",
              "help": "Name or ID of the project"
            }
          ]
        },
        {
          "name": "disk",
          "args": [
            {
              "long": "format",
              "help": "Format in which to print output",
              "global": true
            },
            {
              "long": "profile",
              "help": "Configuration profile to use for commands",
              "global": true
            }
          ],
          "subcommands": [
            {
              "name": "attach",
              "about": "Attach disk to instance",
              "args": [
                {
                  "long": "disk",
                  "help": "Name or ID of the disk"
                },
                {
                  "long": "format",
                  "help": "Format in which to print output",
                  "global": true
                },
                {
                  "long": "instance",
                  "help": "Name or ID of the instance"
                },
                {
                  "long": "json-body",
                  "help": "Path to a file that contains the full json body."
                },
                {
                  "long": "json-body-template",
                  "help": "XXX"
                },
                {
                  "long": "profile",
                  "help": "Configuration profile to use for commands",
                  "global": true
                },
                {
                  "long": "project",
                  "help": "Name or ID of the project"
                }
              ]
            },
            {
              "name": "detach",
              "about": "Detach disk from instance",
              "args": [
                {
                  "long": "disk",
                  "help": "Name or ID of the disk"
                },
                {
                  "long": "format",
                  "help": "Format in which to print output",
                  "global": true
                },
                {
                  "long": "instance",
                  "help": "Name or ID of the instance"
                },
                {
                  "long": "json-body",
                  "help": "Path to a file that contains the full json body."
                },
                {
                  "long": "json-body-template",
                  "help": "XXX"
                },
                {
                  "long": "profile",
                  "help": "Configuration profile to use for commands",
                  "global": true
                },
                {
                  "long": "project",
                  "help": "Name or ID of the project"
                }
              ]
            },
            {
              "name": "list",
              "about": "List disks for instance",
              "args": [
                {
                  "long": "format",
                  "help": "Format in which to print output",
                  "global": true
                },
                {
                  "long": "instance",
                  "help": "Name or ID of the instance"
                },
                {
                  "long": "limit",
                  "help": "Maximum number of items returned by a single call"
                },
                {
                  "long": "profile",
                  "help": "Configuration profile to use for commands",
                  "global": true
                },
                {
                  "long": "project",
                  "help": "Name or ID of the project"
                },
                {
                  "long": "sort-by",
                  "values": [
                    "name_ascending",
                    "name_descending",
                    "id_ascending"
                  ]
                }
              ]
            }
          ]
        },
        {
          "name": "external-ip",
          "args": [
            {
              "long": "format",
              "help": "Format in which to print output",
              "global": true
            },
            {
              "long": "profile",
              "help": "Configuration profile to use for commands",
              "global": true
            }
          ],
          "subcommands": [
            {
              "name": "attach-ephemeral",
              "about": "Allocate and attach ephemeral IP to instance",
              "args": [
                {
                  "long": "format",
                  "help": "Format in which to print output",
                  "global": true
                },
                {
                  "long": "instance",
                  "help": "Name or ID of the instance"
                },
                {
                  "long": "json-body",
                  "help": "Path to a file that contains the full json body."
                },
                {
                  "long": "json-body-template",
                  "help": "XXX"
                },
                {
                  "long": "pool",
                  "help": "Name or ID of the IP pool used to allocate an address. If unspecified, the default IP pool will be used."
                },
                {
                  "long": "profile",
                  "help": "Configuration profile to use for commands",
                  "global": true
                },
                {
                  "long": "project",
                  "help": "Name or ID of the project"
                }
              ]
            },
            {
              "name": "detach-ephemeral",
              "about": "Detach and deallocate ephemeral IP from instance",
              "args": [
                {
                  "long": "format",
                  "help": "Format in which to print output",
                  "global": true
                },
                {
                  "long": "instance",
                  "help": "Name or ID of the instance"
                },
                {
                  "long": "profile",
                  "help": "Configuration profile to use for commands",
                  "global": true
                },
                {
                  "long": "project",
                  "help": "Name or ID of the project"
                }
              ]
            },
            {
              "name": "list",
              "about": "List external IP addresses",
              "args": [
                {
                  "long": "format",
                  "help": "Format in which to print output",
                  "global": true
                },
                {
                  "long": "instance",
                  "help": "Name or ID of the instance"
                },
                {
                  "long": "profile",
                  "help": "Configuration profile to use for commands",
                  "global": true
                },
                {
                  "long": "project",
                  "help": "Name or ID of the project"
                }
              ]
            }
          ]
        },
        {
          "name": "from-image",
          "about": "Launch an instance from a disk image.",
          "args": [
            {
              "long": "description",
              "help": "Description of the instance"
            },
            {
              "long": "format",
              "help": "Format in which to print output",
              "global": true
            },
            {
              "long": "hostname",
              "help": "The hostname to be assigned to the instance"
            },
            {
              "long": "image",
              "help": "Source image"
            },
            {
              "long": "memory",
              "help": "Amount of RAM to be allocated to the instance; unit suffixes are in powers of two (1k = 1024 bytes) for example: 6GiB, 512k, 2048mib"
            },
            {
              "long": "name",
              "help": "Name of the instance to create"
            },
            {
              "long": "ncpus",
              "help": "Number of vCPUs to be allocated to the instance"
            },
            {
              "long": "profile",
              "help": "Configuration profile to use for commands",
              "global": true
            },
            {
              "long": "project",
              "help": "Project for image and instance"
            },
            {
              "long": "size",
              "help": "Boot disk size; unit suffixes are in powers of two (1k = 1024 bytes) for example: 6GiB, 512k, 2048mib"
            },
            {
              "long": "start",
              "help": "Start the instance immediately"
            }
          ]
        },
        {
          "name": "list",
          "about": "List instances",
          "args": [
            {
              "long": "format",
              "help": "Format in which to print output",
              "global": true
            },
            {
              "long": "limit",
              "help": "Maximum number of items returned by a single call"
            },
            {
              "long": "profile",
              "help": "Configuration profile to use for commands",
              "global": true
            },
            {
              "long": "project",
              "help": "Name or ID of the project"
            },
            {
              "long": "sort-by",
              "values": [
                "name_ascending",
                "name_descending",
                "id_ascending"
              ]
            }
          ]
        },
        {
          "name": "nic",
          "args": [
            {
              "long": "format",
              "help": "Format in which to print output",
              "global": true
            },
            {
              "long": "profile",
              "help": "Configuration profile to use for commands",
              "global": true
            }
          ],
          "subcommands": [
            {
              "name": "create",
              "about": "Create network interface",
              "args": [
                {
                  "long": "description"
                },
                {
                  "long": "format",
                  "help": "Format in which to print output",
                  "global": true
                },
                {
                  "long": "instance",
                  "help": "Name or ID of the instance"
                },
                {
                  "long": "ip",
                  "help": "The IP address for the interface. One will be auto-assigned if not provided."
                },
                {
                  "long": "json-body",
                  "help": "Path to a file that contains the full json body."
                },
                {
                  "long": "json-body-template",
                  "help": "XXX"
                },
                {
                  "long": "name"
                },
                {
                  "long": "profile",
                  "help": "Configuration profile to use for commands",
                  "global": true
                },
                {
                  "long": "project",
                  "help": "Name or ID of the project, only required if `instance` is provided as a `Name`"
                },
                {
                  "long": "subnet-name",
                  "help": "The VPC Subnet in which to create the interface."
                },
                {
                  "long": "vpc-name",
                  "help": "The VPC in which to create the interface."
                }
              ]
            },
            {
              "name": "delete",
              "about": "Delete network interface",
              "long_about": "Note that the primary interface for an instance cannot be deleted if there are any secondary interfaces. A new primary interface must be designated first. The primary interface can be deleted if there are no secondary interfaces.",
              "args": [
                {
                  "long": "format",
                  "help": "Format in which to print output",
                  "global": true
                },
                {
                  "long": "instance",
                  "help": "Name or ID of the instance"
                },
                {
                  "long": "interface",
                  "help": "Name or ID of the network interface"
                },
                {
                  "long": "profile",
                  "help": "Configuration profile to use for commands",
                  "global": true
                },
                {
                  "long": "project",
                  "help": "Name or ID of the project, only required if `instance` is provided as a `Name`"
                }
              ]
            },
            {
              "name": "list",
              "about": "List network interfaces",
              "args": [
                {
                  "long": "format",
                  "help": "Format in which to print output",
                  "global": true
                },
                {
                  "long": "instance",
                  "help": "Name or ID of the instance"
                },
                {
                  "long": "limit",
                  "help": "Maximum number of items returned by a single call"
                },
                {
                  "long": "profile",
                  "help": "Configuration profile to use for commands",
                  "global": true
                },
                {
                  "long": "project",
                  "help": "Name or ID of the project, only required if `instance` is provided as a `Name`"
                },
                {
                  "long": "sort-by",
                  "values": [
                    "name_ascending",
                    "name_descending",
                    "id_ascending"
                  ]
                }
              ]
            },
            {
              "name": "update",
              "about": "Update network interface",
              "args": [
                {
                  "long": "description"
                },
                {
                  "long": "format",
                  "help": "Format in which to print output",
                  "global": true
                },
                {
                  "long": "instance",
                  "help": "Name or ID of the instance"
                },
                {
                  "long": "interface",
                  "help": "Name or ID of the network interface"
                },
                {
                  "long": "json-body",
                  "help": "Path to a file that contains the full json body."
                },
                {
                  "long": "json-body-template",
                  "help": "XXX"
                },
                {
                  "long": "name"
                },
                {
                  "long": "primary",
                  "values": [
                    "true",
                    "false"
                  ],
                  "help": "Make a secondary interface the instance's primary interface.\n\nIf applied to a secondary interface, that interface will become the primary on the next reboot of the instance. Note that this may have implications for routing between instances, as the new primary interface will be on a distinct subnet from the previous primary interface.\n\nNote that this can only be used to select a new primary interface for an instance. Requests to change the primary interface into a secondary will return an error."
                },
                {
                  "long": "profile",
                  "help": "Configuration profile to use for commands",
                  "global": true
                },
                {
                  "long": "project",
                  "help": "Name or ID of the project, only required if `instance` is provided as a `Name`"
                }
              ]
            },
            {
              "name": "view",
              "about": "Fetch network interface",
              "args": [
                {
                  "long": "format",
                  "help": "Format in which to print output",
                  "global": true
                },
                {
                  "long": "instance",
                  "help": "Name or ID of the instance"
                },
                {
                  "long": "interface",
                  "help": "Name or ID of the network interface"
                },
                {
                  "long": "profile",
                  "help": "Configuration profile to use for commands",
                  "global": true
                },
                {
                  "long": "project",
                  "help": "Name or ID of the project, only required if `instance` is provided as a `Name`"
                }
              ]
            }
          ]
        },
        {
          "name": "property",
          "args": [
            {
              "long": "format",
              "help": "Format in which to print output",
              "global": true
            },
            {
              "long": "profile",
              "help": "Configuration profile to use for commands",
              "global": true
            }
          ],
          "subcommands": [
            {
              "name": "affinity",
              "about": "List affinity groups containing instance",
              "args": [
                {
                  "long": "format",
                  "help": "Format in which to print output",
                  "global": true
                },
                {
                  "long": "instance",
                  "help": "Name or ID of the instance"
                },
                {
                  "long": "limit",
                  "help": "Maximum number of items returned by a single call"
                },
                {
                  "long": "profile",
                  "help": "Configuration profile to use for commands",
                  "global": true
                },
                {
                  "long": "project",
                  "help": "Name or ID of the project"
                },
                {
                  "long": "sort-by",
                  "values": [
                    "name_ascending",
                    "name_descending",
                    "id_ascending"
                  ]
                }
              ]
            },
            {
              "name": "anti-affinity",
              "about": "List anti-affinity groups containing instance",
              "args": [
                {
                  "long": "format",
                  "help": "Format in which to print output",
                  "global": true
                },
                {
                  "long": "instance",
                  "help": "Name or ID of the instance"
                },
                {
                  "long": "limit",
                  "help": "Maximum number of items returned by a single call"
                },
                {
                  "long": "profile",
                  "help": "Configuration profile to use for commands",
                  "global": true
                },
                {
                  "long": "project",
                  "help": "Name or ID of the project"
                },
                {
                  "long": "sort-by",
                  "values": [
                    "name_ascending",
                    "name_descending",
                    "id_ascending"
                  ]
                }
              ]
            },
            {
              "name": "ssh-key",
              "about": "List SSH public keys for instance",
              "long_about": "List SSH public keys injected via cloud-init during instance creation. Note that this list is a snapshot in time and will not reflect updates made after the instance is created.",
              "args": [
                {
                  "long": "format",
                  "help": "Format in which to print output",
                  "global": true
                },
                {
                  "long": "instance",
                  "help": "Name or ID of the instance"
                },
                {
                  "long": "limit",
                  "help": "Maximum number of items returned by a single call"
                },
                {
                  "long": "profile",
                  "help": "Configuration profile to use for commands",
                  "global": true
                },
                {
                  "long": "project",
                  "help": "Name or ID of the project"
                },
                {
                  "long": "sort-by",
                  "values": [
                    "name_ascending",
                    "name_descending",
                    "id_ascending"
                  ]
                }
              ]
            }
          ]
        },
        {
          "name": "reboot",
          "about": "Reboot an instance",
          "args": [
            {
              "long": "format",
              "help": "Format in which to print output",
              "global": true
            },
            {
              "long": "instance",
              "help": "Name or ID of the instance"
            },
            {
              "long": "profile",
              "help": "Configuration profile to use for commands",
              "global": true
            },
            {
              "long": "project",
              "help": "Name or ID of the project"
            }
          ]
        },
        {
          "name": "serial",
          "about": "Connect to or retrieve data from the instance's serial console.",
          "args": [
            {
              "long": "format",
              "help": "Format in which to print output",
              "global": true
            },
            {
              "long": "profile",
              "help": "Configuration profile to use for commands",
              "global": true
            }
          ],
          "subcommands": [
            {
              "name": "console",
              "about": "Connect to an instance's serial console interactively.",
              "long_about": "Connect to an instance's serial console interactively.\n\n(To pull output non-interactively, try `oxide instance serial history`)",
              "args": [
                {
                  "long": "escape-prefix-length",
                  "help": "The number of bytes from the beginning of the escape string to pass to the VM before beginning to buffer inputs until a mismatch. Defaults to 0, such that input matching the escape string does not get sent to the VM at all until a non-matching character is typed. For example, to mimic the escape sequence for exiting SSH (\"\\n~.\"), you may pass `-e '^M~.' --escape-prefix-length=1` such that newline gets sent to the VM immediately while still continuing to match the rest of the sequence"
                },
                {
                  "long": "escape-string",
                  "short": "e",
                  "help": "If this sequence of bytes is typed, the client will exit. Note that the string passed for this argument must be valid UTF-8, and is used verbatim without any parsing; in most shells, if you wish to include a special character (such as Enter or a Ctrl+letter combo), you can insert the character by preceding it with Ctrl+V at the command line. To disable the escape string altogether, provide an empty string to this flag (and to exit in such a case, use pkill or similar).\n\n[default: { Ctrl+], Ctrl+C }]\n-- which would appear in your shell as ^]^C if you provided it manually by typing { Ctrl+V, Ctrl+], Ctrl+V, Ctrl+C } at the command line."
                },
                {
                  "long": "format",
                  "help": "Format in which to print output",
                  "global": true
                },
                {
                  "long": "instance",
                  "short": "i",
                  "help": "Name or ID of the instance"
                },
                {
                  "long": "most-recent",
                  "short": "m",
                  "help": "The number of bytes from the most recent output to retrieve as context before connecting to the interactive session directly"
                },
                {
                  "long": "profile",
                  "help": "Configuration profile to use for commands",
                  "global": true
                },
                {
                  "long": "project",
                  "short": "p",
                  "help": "Name or ID of the project"
                },
                {
                  "long": "tty",
                  "short": "t",
                  "help": "Use a specified tty device (e.g. /dev/ttyUSB0) rather than the current terminal's stdin/stdout"
                }
              ]
            },
            {
              "name": "history",
              "about": "Fetch an instance's serial console output.",
              "long_about": "Fetch an instance's serial console output.\n\n(To connect interactively and follow live output, try `oxide instance serial console`)",
              "args": [
                {
                  "long": "byte-offset",
                  "short": "b",
                  "help": "The offset since boot (or if negative, the current end of the buffered data) from which to retrieve output history. Defaults to the instance's first output from boot"
                },
                {
                  "long": "format",
                  "help": "Format in which to print output",
                  "global": true
                },
                {
                  "long": "instance",
                  "short": "i",
                  "help": "Name or ID of the instance"
                },
                {
                  "long": "json",
                  "short": "j",
                  "help": "Output a JSON payload of the requested bytes, and the absolute byte-offset-since-boot of the last byte retrieved, rather than formatting the output to the terminal directly"
                },
                {
                  "long": "max-bytes",
                  "short": "m",
                  "help": "Maximum number of bytes of buffered serial console contents to return. If the requested range (starting at --byte-offset) runs to the end of the available buffer, the data returned will be shorter (and if --json is provided, the actual final offset will be provided)"
                },
                {
                  "long": "profile",
                  "help": "Configuration profile to use for commands",
                  "global": true
                },
                {
                  "long": "project",
                  "short": "p",
                  "help": "Name or ID of the project"
                }
              ]
            }
          ]
        },
        {
          "name": "start",
          "about": "Boot instance",
          "args": [
            {
              "long": "format",
              "help": "Format in which to print output",
              "global": true
            },
            {
              "long": "instance",
              "help": "Name or ID of the instance"
            },
            {
              "long": "profile",
              "help": "Configuration profile to use for commands",
              "global": true
            },
            {
              "long": "project",
              "help": "Name or ID of the project"
            }
          ]
        },
        {
          "name": "stop",
          "about": "Stop instance",
          "args": [
            {
              "long": "format",
              "help": "Format in which to print output",
              "global": true
            },
            {
              "long": "instance",
              "help": "Name or ID of the instance"
            },
            {
              "long": "profile",
              "help": "Configuration profile to use for commands",
              "global": true
            },
            {
              "long": "project",
              "help": "Name or ID of the project"
            }
          ]
        },
        {
          "name": "update",
          "about": "Update instance",
          "args": [
            {
              "long": "auto-restart-policy",
              "values": [
                "never",
                "best_effort"
              ],
              "help": "Sets the auto-restart policy for this instance.\n\nThis policy determines whether the instance should be automatically restarted by the control plane on failure. If this is `null`, any explicitly configured auto-restart policy will be unset, and the control plane will select the default policy when determining whether the instance can be automatically restarted.\n\nCurrently, the global default auto-restart policy is \"best-effort\", so instances with `null` auto-restart policies will be automatically restarted. However, in the future, the default policy may be configurable through other mechanisms, such as on a per-project basis. In that case, any configured default policy will be used if this is `null`."
            },
            {
              "long": "boot-disk",
              "help": "Name or ID of the disk the instance should be instructed to boot from.\n\nIf not provided, unset the instance's boot disk."
            },
            {
              "long": "format",
              "help": "Format in which to print output",
              "global": true
            },
            {
              "long": "instance",
              "help": "Name or ID of the instance"
            },
            {
              "long": "json-body",
              "help": "Path to a file that contains the full json body."
            },
            {
              "long": "json-body-template",
              "help": "XXX"
            },
            {
              "long": "memory",
              "help": "The amount of memory to assign to this instance.; unit suffixes are in powers of two (1k = 1024 bytes) for example: 6GiB, 512k, 2048mib"
            },
            {
              "long": "ncpus",
              "help": "The number of CPUs to assign to this instance."
            },
            {
              "long": "profile",
              "help": "Configuration profile to use for commands",
              "global": true
            },
            {
              "long": "project",
              "help": "Name or ID of the project"
            }
          ]
        },
        {
          "name": "view",
          "about": "Fetch instance",
          "args": [
            {
              "long": "format",
              "help": "Format in which to print output",
              "global": true
            },
            {
              "long": "instance",
              "help": "Name or ID of the instance"
            },
            {
              "long": "profile",
              "help": "Configuration profile to use for commands",
              "global": true
            },
            {
              "long": "project",
              "help": "Name or ID of the project"
            }
          ]
        }
      ]
    },
    {
      "name": "internet-gateway",
      "args": [
        {
          "long": "format",
          "help": "Format in which to print output",
          "global": true
        },
        {
          "long": "profile",
          "help": "Configuration profile to use for commands",
          "global": true
        }
      ],
      "subcommands": [
        {
          "name": "address",
          "args": [
            {
              "long": "format",
              "help": "Format in which to print output",
              "global": true
            },
            {
              "long": "profile",
              "help": "Configuration profile to use for commands",
              "global": true
            }
          ],
          "subcommands": [
            {
              "name": "create",
              "about": "Attach IP address to internet gateway",
              "args": [
                {
                  "long": "address"
                },
                {
                  "long": "description"
                },
                {
                  "long": "format",
                  "help": "Format in which to print output",
                  "global": true
                },
                {
                  "long": "gateway",
                  "help": "Name or ID of the internet gateway"
                },
                {
                  "long": "json-body",
                  "help": "Path to a file that contains the full json body."
                },
                {
                  "long": "json-body-template",
                  "help": "XXX"
                },
                {
                  "long": "name"
                },
                {
                  "long": "profile",
                  "help": "Configuration profile to use for commands",
                  "global": true
                },
                {
                  "long": "project",
                  "help": "Name or ID of the project, only required if `vpc` is provided as a `Name`"
                },
                {
                  "long": "vpc",
                  "help": "Name or ID of the VPC, only required if `gateway` is provided as a `Name`"
                }
              ]
            },
            {
              "name": "delete",
              "about": "Detach IP address from internet gateway",
              "args": [
                {
                  "long": "address",
                  "help": "Name or ID of the IP address"
                },
                {
                  "long": "cascade",
                  "values": [
                    "true",
                    "false"
                  ],
                  "help": "Also delete routes targeting this gateway element."
                },
                {
                  "long": "format",
                  "help": "Format in which to print output",
                  "global": true
                },
                {
                  "long": "gateway",
                  "help": "Name or ID of the internet gateway"
                },
                {
                  "long": "profile",
                  "help": "Configuration profile to use for commands",
                  "global": true
                },
                {
                  "long": "project",
                  "help": "Name or ID of the project, only required if `vpc` is provided as a `Name`"
                },
                {
                  "long": "vpc",
                  "help": "Name or ID of the VPC, only required if `gateway` is provided as a `Name`"
                }
              ]
            },
            {
              "name": "list",
              "about": "List IP addresses attached to internet gateway",
              "args": [
                {
                  "long": "format",
                  "help": "Format in which to print output",
                  "global": true
                },
                {
                  "long": "gateway",
                  "help": "Name or ID of the internet gateway"
                },
                {
                  "long": "limit",
                  "help": "Maximum number of items returned by a single call"
                },
                {
                  "long": "profile",
                  "help": "Configuration profile to use for commands",
                  "global": true
                },
                {
                  "long": "project",
                  "help": "Name or ID of the project, only required if `vpc` is provided as a `Name`"
                },
                {
                  "long": "sort-by",
                  "values": [
                    "name_ascending",
                    "name_descending",
                    "id_ascending"
                  ]
                },
                {
                  "long": "vpc",
                  "help": "Name or ID of the VPC, only required if `gateway` is provided as a `Name`"
                }
              ]
            }
          ]
        },
        {
          "name": "create",
          "about": "Create VPC internet gateway",
          "args": [
            {
              "long": "description"
            },
            {
              "long": "format",
              "help": "Format in which to print output",
              "global": true
            },
            {
              "long": "json-body",
              "help": "Path to a file that contains the full json body."
            },
            {
              "long": "json-body-template",
              "help": "XXX"
            },
            {
              "long": "name"
            },
            {
              "long": "profile",
              "help": "Configuration profile to use for commands",
              "global": true
            },
            {
              "long": "project",
              "help": "Name or ID of the project, only required if `vpc` is provided as a `Name`"
            },
            {
              "long": "vpc",
              "help": "Name or ID of the VPC"
            }
          ]
        },
        {
          "name": "delete",
          "about": "Delete internet gateway",
          "args": [
            {
              "long": "cascade",
              "values": [
                "true",
                "false"
              ],
              "help": "Also delete routes targeting this gateway."
            },
            {
              "long": "format",
              "help": "Format in which to print output",
              "global": true
            },
            {
              "long": "gateway",
              "help": "Name or ID of the gateway"
            },
            {
              "long": "profile",
              "help": "Configuration profile to use for commands",
              "global": true
            },
            {
              "long": "project",
              "help": "Name or ID of the project, only required if `vpc` is provided as a `Name`"
            },
            {
              "long": "vpc",
              "help": "Name or ID of the VPC"
            }
          ]
        },
        {
          "name": "ip-pool",
          "args": [
            {
              "long": "format",
              "help": "Format in which to print output",
              "global": true
            },
            {
              "long": "profile",
              "help": "Configuration profile to use for commands",
              "global": true
            }
          ],
          "subcommands": [
            {
              "name": "attach",
              "about": "Attach IP pool to internet gateway",
              "args": [
                {
                  "long": "description"
                },
                {
                  "long": "format",
                  "help": "Format in which to print output",
                  "global": true
                },
                {
                  "long": "gateway",
                  "help": "Name or ID of the internet gateway"
                },
                {
                  "long": "ip-pool"
                },
                {
                  "long": "json-body",
                  "help": "Path to a file that contains the full json body."
                },
                {
                  "long": "json-body-template",
                  "help": "XXX"
                },
                {
                  "long": "name"
                },
                {
                  "long": "profile",
                  "help": "Configuration profile to use for commands",
                  "global": true
                },
                {
                  "long": "project",
                  "help": "Name or ID of the project, only required if `vpc` is provided as a `Name`"
                },
                {
                  "long": "vpc",
                  "help": "Name or ID of the VPC, only required if `gateway` is provided as a `Name`"
                }
              ]
            },
            {
              "name": "detach",
              "about": "Detach IP pool from internet gateway",
              "args": [
                {
                  "long": "cascade",
                  "values": [
                    "true",
                    "false"
                  ],
                  "help": "Also delete routes targeting this gateway element."
                },
                {
                  "long": "format",
                  "help": "Format in which to print output",
                  "global": true
                },
                {
                  "long": "gateway",
                  "help": "Name or ID of the internet gateway"
                },
                {
                  "long": "pool",
                  "help": "Name or ID of the IP pool"
                },
                {
                  "long": "profile",
                  "help": "Configuration profile to use for commands",
                  "global": true
                },
                {
                  "long": "project",
                  "help": "Name or ID of the project, only required if `vpc` is provided as a `Name`"
                },
                {
                  "long": "vpc",
                  "help": "Name or ID of the VPC, only required if `gateway` is provided as a `Name`"
                }
              ]
            },
            {
              "name": "list",
              "about": "List IP pools attached to internet gateway",
              "args": [
                {
                  "long": "format",
                  "help": "Format in which to print output",
                  "global": true
                },
                {
                  "long": "gateway",
                  "help": "Name or ID of the internet gateway"
                },
                {
                  "long": "limit",
                  "help": "Maximum number of items returned by a single call"
                },
                {
                  "long": "profile",
                  "help": "Configuration profile to use for commands",
                  "global": true
                },
                {
                  "long": "project",
                  "help": "Name or ID of the project, only required if `vpc` is provided as a `Name`"
                },
                {
                  "long": "sort-by",
                  "values": [
                    "name_ascending",
                    "name_descending",
                    "id_ascending"
                  ]
                },
                {
                  "long": "vpc",
                  "help": "Name or ID of the VPC, only required if `gateway` is provided as a `Name`"
                }
              ]
            }
          ]
        },
        {
          "name": "list",
          "about": "List internet gateways",
          "args": [
            {
              "long": "format",
              "help": "Format in which to print output",
              "global": true
            },
            {
              "long": "limit",
              "help": "Maximum number of items returned by a single call"
            },
            {
              "long": "profile",
              "help": "Configuration profile to use for commands",
              "global": true
            },
            {
              "long": "project",
              "help": "Name or ID of the project, only required if `vpc` is provided as a `Name`"
            },
            {
              "long": "sort-by",
              "values": [
                "name_ascending",
                "name_descending",
                "id_ascending"
              ]
            },
            {
              "long": "vpc",
              "help": "Name or ID of the VPC"
            }
          ]
        },
        {
          "name": "view",
          "about": "Fetch internet gateway",
          "args": [
            {
              "long": "format",
              "help": "Format in which to print output",
              "global": true
            },
            {
              "long": "gateway",
              "help": "Name or ID of the gateway"
            },
            {
              "long": "profile",
              "help": "Configuration profile to use for commands",
              "global": true
            },
            {
              "long": "project",
              "help": "Name or ID of the project, only required if `vpc` is provided as a `Name`"
            },
            {
              "long": "vpc",
              "help": "Name or ID of the VPC"
            }
          ]
        }
      ]
    },
    {
      "name": "ip-pool",
      "args": [
        {
          "long": "format",
          "help": "Format in which to print output",
          "global": true
        },
        {
          "long": "profile",
          "help": "Configuration profile to use for commands",
          "global": true
        }
      ],
      "subcommands": [
        {
          "name": "create",
          "about": "Create IP pool",
          "args": [
            {
              "long": "description"
            },
            {
              "long": "format",
              "help": "Format in which to print output",
              "global": true
            },
            {
              "long": "json-body",
              "help": "Path to a file that contains the full json body."
            },
            {
              "long": "json-body-template",
              "help": "XXX"
            },
            {
              "long": "name"
            },
            {
              "long": "profile",
              "help": "Configuration profile to use for commands",
              "global": true
            }
          ]
        },
        {
          "name": "delete",
          "about": "Delete IP pool",
          "args": [
            {
              "long": "format",
              "help": "Format in which to print output",
              "global": true
            },
            {
              "long": "pool",
              "help": "Name or ID of the IP pool"
            },
            {
              "long": "profile",
              "help": "Configuration profile to use for commands",
              "global": true
            }
          ]
        },
        {
          "name": "list",
          "about": "List IP pools",
          "args": [
            {
              "long": "format",
              "help": "Format in which to print output",
              "global": true
            },
            {
              "long": "limit",
              "help": "Maximum number of items returned by a single call"
            },
            {
              "long": "profile",
              "help": "Configuration profile to use for commands",
              "global": true
            },
            {
              "long": "sort-by",
              "values": [
                "name_ascending",
                "name_descending",
                "id_ascending"
              ]
            }
          ]
        },
        {
          "name": "range",
          "args": [
            {
              "long": "format",
              "help": "Format in which to print output",
              "global": true
            },
            {
              "long": "profile",
              "help": "Configuration profile to use for commands",
              "global": true
            }
          ],
          "subcommands": [
            {
              "name": "add",
              "about": "Add range to IP pool",
              "long_about": "IPv6 ranges are not allowed yet.",
              "args": [
                {
                  "long": "first"
                },
                {
                  "long": "format",
                  "help": "Format in which to print output",
                  "global": true
                },
                {
                  "long": "json-body",
                  "help": "Path to a file that contains the full json body."
                },
                {
                  "long": "json-body-template",
                  "help": "XXX"
                },
                {
                  "long": "last"
                },
                {
                  "long": "pool",
                  "help": "Name or ID of the IP pool"
                },
                {
                  "long": "profile",
                  "help": "Configuration profile to use for commands",
                  "global": true
                }
              ]
            },
            {
              "name": "list",
              "about": "List ranges for IP pool",
              "long_about": "Ranges are ordered by their first address.",
              "args": [
                {
                  "long": "format",
                  "help": "Format in which to print output",
                  "global": true
                },
                {
                  "long": "limit",
                  "help": "Maximum number of items returned by a single call"
                },
                {
                  "long": "pool",
                  "help": "Name or ID of the IP pool"
                },
                {
                  "long": "profile",
                  "help": "Configuration profile to use for commands",
                  "global": true
                }
              ]
            },
            {
              "name": "remove",
              "about": "Remove range from IP pool",
              "args": [
                {
                  "long": "first"
                },
                {
                  "long": "format",
                  "help": "Format in which to print output",
                  "global": true
                },
                {
                  "long": "json-body",
                  "help": "Path to a file that contains the full json body."
                },
                {
                  "long": "json-body-template",
                  "help": "XXX"
                },
                {
                  "long": "last"
                },
                {
                  "long": "pool",
                  "help": "Name or ID of the IP pool"
                },
                {
                  "long": "profile",
                  "help": "Configuration profile to use for commands",
                  "global": true
                }
              ]
            }
          ]
        },
        {
          "name": "service",
          "args": [
            {
              "long": "format",
              "help": "Format in which to print output",
              "global": true
            },
            {
              "long": "profile",
              "help": "Configuration profile to use for commands",
              "global": true
            }
          ],
          "subcommands": [
            {
              "name": "range",
              "args": [
                {
                  "long": "format",
                  "help": "Format in which to print output",
                  "global": true
                },
                {
                  "long": "profile",
                  "help": "Configuration profile to use for commands",
                  "global": true
                }
              ],
              "subcommands": [
                {
                  "name": "add",
                  "about": "Add IP range to Oxide service pool",
                  "long_about": "IPv6 ranges are not allowed yet.",
                  "args": [
                    {
                      "long": "first"
                    },
                    {
                      "long": "format",
                      "help": "Format in which to print output",
                      "global": true
                    },
                    {
                      "long": "json-body",
                      "help": "Path to a file that contains the full json body."
                    },
                    {
                      "long": "json-body-template",
                      "help": "XXX"
                    },
                    {
                      "long": "last"
                    },
                    {
                      "long": "profile",
                      "help": "Configuration profile to use for commands",
                      "global": true
                    }
                  ]
                },
                {
                  "name": "list",
                  "about": "List IP ranges for the Oxide service pool",
                  "long_about": "Ranges are ordered by their first address.",
                  "args": [
                    {
                      "long": "format",
                      "help": "Format in which to print output",
                      "global": true
                    },
                    {
                      "long": "limit",
                      "help": "Maximum number of items returned by a single call"
                    },
                    {
                      "long": "profile",
                      "help": "Configuration profile to use for commands",
                      "global": true
                    }
                  ]
                }
              ]
            },
            {
              "name": "remove",
              "about": "Remove IP range from Oxide service pool",
              "args": [
                {
                  "long": "first"
                },
                {
                  "long": "format",
                  "help": "Format in which to print output",
                  "global": true
                },
                {
                  "long": "json-body",
                  "help": "Path to a file that contains the full json body."
                },
                {
                  "long": "json-body-template",
                  "help": "XXX"
                },
                {
                  "long": "last"
                },
                {
                  "long": "profile",
                  "help": "Configuration profile to use for commands",
                  "global": true
                }
              ]
            },
            {
              "name": "view",
              "about": "Fetch Oxide service IP pool",
              "args": [
                {
                  "long": "format",
                  "help": "Format in which to print output",
                  "global": true
                },
                {
                  "long": "profile",
                  "help": "Configuration profile to use for commands",
                  "global": true
                }
              ]
            }
          ]
        },
        {
          "name": "silo",
          "args": [
            {
              "long": "format",
              "help": "Format in which to print output",
              "global": true
            },
            {
              "long": "profile",
              "help": "Configuration profile to use for commands",
              "global": true
            }
          ],
          "subcommands": [
            {
              "name": "link",
              "about": "Link IP pool to silo",
              "long_about": "Users in linked silos can allocate external IPs from this pool for their instances. A silo can have at most one default pool. IPs are allocated from the default pool when users ask for one without specifying a pool.",
              "args": [
                {
                  "long": "format",
                  "help": "Format in which to print output",
                  "global": true
                },
                {
                  "long": "is-default",
                  "values": [
                    "true",
                    "false"
                  ],
                  "help": "When a pool is the default for a silo, floating IPs and instance ephemeral IPs will come from that pool when no other pool is specified. There can be at most one default for a given silo."
                },
                {
                  "long": "json-body",
                  "help": "Path to a file that contains the full json body."
                },
                {
                  "long": "json-body-template",
                  "help": "XXX"
                },
                {
                  "long": "pool",
                  "help": "Name or ID of the IP pool"
                },
                {
                  "long": "profile",
                  "help": "Configuration profile to use for commands",
                  "global": true
                },
                {
                  "long": "silo"
                }
              ]
            },
            {
              "name": "list",
              "about": "List IP pool's linked silos",
              "args": [
                {
                  "long": "format",
                  "help": "Format in which to print output",
                  "global": true
                },
                {
                  "long": "limit",
                  "help": "Maximum number of items returned by a single call"
                },
                {
                  "long": "pool",
                  "help": "Name or ID of the IP pool"
                },
                {
                  "long": "profile",
                  "help": "Configuration profile to use for commands",
                  "global": true
                },
                {
                  "long": "sort-by",
                  "values": [
                    "id_ascending"
                  ]
                }
              ]
            },
            {
              "name": "unlink",
              "about": "Unlink IP pool from silo",
              "long_about": "Will fail if there are any outstanding IPs allocated in the silo.",
              "args": [
                {
                  "long": "format",
                  "help": "Format in which to print output",
                  "global": true
                },
                {
                  "long": "pool"
                },
                {
                  "long": "profile",
                  "help": "Configuration profile to use for commands",
                  "global": true
                },
                {
                  "long": "silo"
                }
              ]
            },
            {
              "name": "update",
              "about": "Make IP pool default for silo",
              "long_about": "When a user asks for an IP (e.g., at instance create time) without specifying a pool, the IP comes from the default pool if a default is configured. When a pool is made the default for a silo, any existing default will remain linked to the silo, but will no longer be the default.",
              "args": [
                {
                  "long": "format",
                  "help": "Format in which to print output",
                  "global": true
                },
                {
                  "long": "is-default",
                  "values": [
                    "true",
                    "false"
                  ],
                  "help": "When a pool is the default for a silo, floating IPs and instance ephemeral IPs will come from that pool when no other pool is specified. There can be at most one default for a given silo, so when a pool is made default, an existing default will remain linked but will no longer be the default."
                },
                {
                  "long": "json-body",
                  "help": "Path to a file that contains the full json body."
                },
                {
                  "long": "json-body-template",
                  "help": "XXX"
                },
                {
                  "long": "pool"
                },
                {
                  "long": "profile",
                  "help": "Configuration profile to use for commands",
                  "global": true
                },
                {
                  "long": "silo"
                }
              ]
            }
          ]
        },
        {
          "name": "update",
          "about": "Update IP pool",
          "args": [
            {
              "long": "description"
            },
            {
              "long": "format",
              "help": "Format in which to print output",
              "global": true
            },
            {
              "long": "json-body",
              "help": "Path to a file that contains the full json body."
            },
            {
              "long": "json-body-template",
              "help": "XXX"
            },
            {
              "long": "name"
            },
            {
              "long": "pool",
              "help": "Name or ID of the IP pool"
            },
            {
              "long": "profile",
              "help": "Configuration profile to use for commands",
              "global": true
            }
          ]
        },
        {
          "name": "utilization",
          "about": "Fetch IP pool utilization",
          "args": [
            {
              "long": "format",
              "help": "Format in which to print output",
              "global": true
            },
            {
              "long": "pool",
              "help": "Name or ID of the IP pool"
            },
            {
              "long": "profile",
              "help": "Configuration profile to use for commands",
              "global": true
            }
          ]
        },
        {
          "name": "view",
          "about": "Fetch IP pool",
          "args": [
            {
              "long": "format",
              "help": "Format in which to print output",
              "global": true
            },
            {
              "long": "pool",
              "help": "Name or ID of the IP pool"
            },
            {
              "long": "profile",
              "help": "Configuration profile to use for commands",
              "global": true
            }
          ]
        }
      ]
    },
    {
      "name": "ping",
      "about": "Ping API",
      "long_about": "Always responds with Ok if it responds at all.",
      "args": [
        {
          "long": "format",
          "help": "Format in which to print output",
          "global": true
        },
        {
          "long": "profile",
          "help": "Configuration profile to use for commands",
          "global": true
        }
      ]
    },
    {
      "name": "policy",
      "args": [
        {
          "long": "format",
          "help": "Format in which to print output",
          "global": true
        },
        {
          "long": "profile",
          "help": "Configuration profile to use for commands",
          "global": true
        }
      ],
      "subcommands": [
        {
          "name": "update",
          "about": "Update current silo's IAM policy",
          "args": [
            {
              "long": "format",
              "help": "Format in which to print output",
              "global": true
            },
            {
              "long": "json-body",
              "help": "Path to a file that contains the full json body."
            },
            {
              "long": "json-body-template",
              "help": "XXX"
            },
            {
              "long": "profile",
              "help": "Configuration profile to use for commands",
              "global": true
            }
          ]
        },
        {
          "name": "view",
          "about": "Fetch current silo's IAM policy",
          "args": [
            {
              "long": "format",
              "help": "Format in which to print output",
              "global": true
            },
            {
              "long": "profile",
              "help": "Configuration profile to use for commands",
              "global": true
            }
          ]
        }
      ]
    },
    {
      "name": "project",
      "args": [
        {
          "long": "format",
          "help": "Format in which to print output",
          "global": true
        },
        {
          "long": "profile",
          "help": "Configuration profile to use for commands",
          "global": true
        }
      ],
      "subcommands": [
        {
          "name": "create",
          "about": "Create project",
          "args": [
            {
              "long": "description"
            },
            {
              "long": "format",
              "help": "Format in which to print output",
              "global": true
            },
            {
              "long": "json-body",
              "help": "Path to a file that contains the full json body."
            },
            {
              "long": "json-body-template",
              "help": "XXX"
            },
            {
              "long": "name"
            },
            {
              "long": "profile",
              "help": "Configuration profile to use for commands",
              "global": true
            }
          ]
        },
        {
          "name": "delete",
          "about": "Delete project",
          "args": [
            {
              "long": "format",
              "help": "Format in which to print output",
              "global": true
            },
            {
              "long": "profile",
              "help": "Configuration profile to use for commands",
              "global": true
            },
            {
              "long": "project",
              "help": "Name or ID of the project"
            }
          ]
        },
        {
          "name": "ip-pool",
          "args": [
            {
              "long": "format",
              "help": "Format in which to print output",
              "global": true
            },
            {
              "long": "profile",
              "help": "Configuration profile to use for commands",
              "global": true
            }
          ],
          "subcommands": [
            {
              "name": "list",
              "about": "List IP pools",
              "args": [
                {
                  "long": "format",
                  "help": "Format in which to print output",
                  "global": true
                },
                {
                  "long": "limit",
                  "help": "Maximum number of items returned by a single call"
                },
                {
                  "long": "profile",
                  "help": "Configuration profile to use for commands",
                  "global": true
                },
                {
                  "long": "sort-by",
                  "values": [
                    "name_ascending",
                    "name_descending",
                    "id_ascending"
                  ]
                }
              ]
            },
            {
              "name": "view",
              "about": "Fetch IP pool",
              "args": [
                {
                  "long": "format",
                  "help": "Format in which to print output",
                  "global": true
                },
                {
                  "long": "pool",
                  "help": "Name or ID of the IP pool"
                },
                {
                  "long": "profile",
                  "help": "Configuration profile to use for commands",
                  "global": true
                }
              ]
            }
          ]
        },
        {
          "name": "list",
          "about": "List projects",
          "args": [
            {
              "long": "format",
              "help": "Format in which to print output",
              "global": true
            },
            {
              "long": "limit",
              "help": "Maximum number of items returned by a single call"
            },
            {
              "long": "profile",
              "help": "Configuration profile to use for commands",
              "global": true
            },
            {
              "long": "sort-by",
              "values": [
                "name_ascending",
                "name_descending",
                "id_ascending"
              ]
            }
          ]
        },
        {
          "name": "policy",
          "args": [
            {
              "long": "format",
              "help": "Format in which to print output",
              "global": true
            },
            {
              "long": "profile",
              "help": "Configuration profile to use for commands",
              "global": true
            }
          ],
          "subcommands": [
            {
              "name": "update",
              "about": "Update project's IAM policy",
              "args": [
                {
                  "long": "format",
                  "help": "Format in which to print output",
                  "global": true
                },
                {
                  "long": "json-body",
                  "help": "Path to a file that contains the full json body."
                },
                {
                  "long": "json-body-template",
                  "help": "XXX"
                },
                {
                  "long": "profile",
                  "help": "Configuration profile to use for commands",
                  "global": true
                },
                {
                  "long": "project",
                  "help": "Name or ID of the project"
                }
              ]
            },
            {
              "name": "view",
              "about": "Fetch project's IAM policy",
              "args": [
                {
                  "long": "format",
                  "help": "Format in which to print output",
                  "global": true
                },
                {
                  "long": "profile",
                  "help": "Configuration profile to use for commands",
                  "global": true
                },
                {
                  "long": "project",
                  "help": "Name or ID of the project"
                }
              ]
            }
          ]
        },
        {
          "name": "update",
          "about": "Update a project",
          "args": [
            {
              "long": "description"
            },
            {
              "long": "format",
              "help": "Format in which to print output",
              "global": true
            },
            {
              "long": "json-body",
              "help": "Path to a file that contains the full json body."
            },
            {
              "long": "json-body-template",
              "help": "XXX"
            },
            {
              "long": "name"
            },
            {
              "long": "profile",
              "help": "Configuration profile to use for commands",
              "global": true
            },
            {
              "long": "project",
              "help": "Name or ID of the project"
            }
          ]
        },
        {
          "name": "view",
          "about": "Fetch project",
          "args": [
            {
              "long": "format",
              "help": "Format in which to print output",
              "global": true
            },
            {
              "long": "profile",
              "help": "Configuration profile to use for commands",
              "global": true
            },
            {
              "long": "project",
              "help": "Name or ID of the project"
            }
          ]
        }
      ]
    },
    {
      "name": "silo",
      "args": [
        {
          "long": "format",
          "help": "Format in which to print output",
          "global": true
        },
        {
          "long": "profile",
          "help": "Configuration profile to use for commands",
          "global": true
        }
      ],
      "subcommands": [
        {
          "name": "create",
          "about": "Create a silo",
          "args": [
            {
              "long": "admin-group-name",
              "help": "If set, this group will be created during Silo creation and granted the \"Silo Admin\" role. Identity providers can assert that users belong to this group and those users can log in and further initialize the Silo.\n\nNote that if configuring a SAML based identity provider, group_attribute_name must be set for users to be considered part of a group. See `SamlIdentityProviderCreate` for more information."
            },
            {
              "long": "description"
            },
            {
              "long": "discoverable",
              "values": [
                "true",
                "false"
              ]
            },
            {
              "long": "format",
              "help": "Format in which to print output",
              "global": true
            },
            {
              "long": "identity-mode",
              "values": [
                "saml_jit",
                "local_only"
              ]
            },
            {
              "long": "json-body",
              "help": "Path to a file that contains the full json body."
            },
            {
              "long": "json-body-template",
              "help": "XXX"
            },
            {
              "long": "name"
            },
            {
              "long": "profile",
              "help": "Configuration profile to use for commands",
              "global": true
            }
          ]
        },
        {
          "name": "delete",
          "about": "Delete a silo",
          "long_about": "Delete a silo by name or ID.",
          "args": [
            {
              "long": "format",
              "help": "Format in which to print output",
              "global": true
            },
            {
              "long": "profile",
              "help": "Configuration profile to use for commands",
              "global": true
            },
            {
              "long": "silo",
              "help": "Name or ID of the silo"
            }
          ]
        },
        {
          "name": "idp",
          "args": [
            {
              "long": "format",
              "help": "Format in which to print output",
              "global": true
            },
            {
              "long": "profile",
              "help": "Configuration profile to use for commands",
              "global": true
            }
          ],
          "subcommands": [
            {
              "name": "list",
              "about": "List identity providers for silo",
              "long_about": "List identity providers for silo by silo name or ID.",
              "args": [
                {
                  "long": "format",
                  "help": "Format in which to print output",
                  "global": true
                },
                {
                  "long": "limit",
                  "help": "Maximum number of items returned by a single call"
                },
                {
                  "long": "profile",
                  "help": "Configuration profile to use for commands",
                  "global": true
                },
                {
                  "long": "silo",
                  "help": "Name or ID of the silo"
                },
                {
                  "long": "sort-by",
                  "values": [
                    "name_ascending",
                    "name_descending",
                    "id_ascending"
                  ]
                }
              ]
            },
            {
              "name": "local",
              "args": [
                {
                  "long": "format",
                  "help": "Format in which to print output",
                  "global": true
                },
                {
                  "long": "profile",
                  "help": "Configuration profile to use for commands",
                  "global": true
                }
              ],
              "subcommands": [
                {
                  "name": "user",
                  "args": [
                    {
                      "long": "format",
                      "help": "Format in which to print output",
                      "global": true
                    },
                    {
                      "long": "profile",
                      "help": "Configuration profile to use for commands",
                      "global": true
                    }
                  ],
                  "subcommands": [
                    {
                      "name": "create",
                      "about": "Create user",
                      "long_about": "Users can only be created in Silos with `provision_type` == `Fixed`. Otherwise, Silo users are just-in-time (JIT) provisioned when a user first logs in using an external Identity Provider.",
                      "args": [
                        {
                          "long": "external-id",
                          "help": "username used to log in"
                        },
                        {
                          "long": "format",
                          "help": "Format in which to print output",
                          "global": true
                        },
                        {
                          "long": "json-body",
                          "help": "Path to a file that contains the full json body."
                        },
                        {
                          "long": "json-body-template",
                          "help": "XXX"
                        },
                        {
                          "long": "profile",
                          "help": "Configuration profile to use for commands",
                          "global": true
                        },
                        {
                          "long": "silo",
                          "help": "Name or ID of the silo"
                        }
                      ]
                    },
                    {
                      "name": "delete",
                      "about": "Delete user",
                      "args": [
                        {
                          "long": "format",
                          "help": "Format in which to print output",
                          "global": true
                        },
                        {
                          "long": "profile",
                          "help": "Configuration profile to use for commands",
                          "global": true
                        },
                        {
                          "long": "silo",
                          "help": "Name or ID of the silo"
                        },
                        {
                          "long": "user-id",
                          "help": "The user's internal ID"
                        }
                      ]
                    },
                    {
                      "name": "set-password",
                      "about": "Set or invalidate user's password",
                      "long_about": "Passwords can only be updated for users in Silos with identity mode `LocalOnly`.",
                      "args": [
                        {
                          "long": "format",
                          "help": "Format in which to print output",
                          "global": true
                        },
                        {
                          "long": "json-body",
                          "help": "Path to a file that contains the full json body."
                        },
                        {
                          "long": "json-body-template",
                          "help": "XXX"
                        },
                        {
                          "long": "profile",
                          "help": "Configuration profile to use for commands",
                          "global": true
                        },
                        {
                          "long": "silo",
                          "help": "Name or ID of the silo"
                        },
                        {
                          "long": "user-id",
                          "help": "The user's internal ID"
                        }
                      ]
                    }
                  ]
                }
              ]
            },
            {
              "name": "saml",
              "args": [
                {
                  "long": "format",
                  "help": "Format in which to print output",
                  "global": true
                },
                {
                  "long": "profile",
                  "help": "Configuration profile to use for commands",
                  "global": true
                }
              ],
              "subcommands": [
                {
                  "name": "create",
                  "about": "Create SAML identity provider",
                  "args": [
                    {
                      "long": "acs-url",
                      "help": "service provider endpoint where the response will be sent"
                    },
                    {
                      "long": "description"
                    },
                    {
                      "long": "format",
                      "help": "Format in which to print output",
                      "global": true
                    },
                    {
                      "long": "group-attribute-name",
                      "help": "If set, SAML attributes with this name will be considered to denote a user's group membership, where the attribute value(s) should be a comma-separated list of group names."
                    },
                    {
                      "long": "idp-entity-id",
                      "help": "idp's entity id"
                    },
                    {
                      "long": "json-body",
                      "help": "Path to a file that contains the full json body."
                    },
                    {
                      "long": "json-body-template",
                      "help": "XXX"
                    },
                    {
                      "long": "metadata-url",
                      "help": "the URL of an identity provider metadata descriptor"
                    },
                    {
                      "long": "metadata-value",
                      "help": "path to an XML file containing an identity provider metadata descriptor"
                    },
                    {
                      "long": "name"
                    },
                    {
                      "long": "private-key",
                      "help": "path to the request signing RSA private key in PKCS#1 DER format"
                    },
                    {
                      "long": "profile",
                      "help": "Configuration profile to use for commands",
                      "global": true
                    },
                    {
                      "long": "public-cert",
                      "help": "path to the request signing public certificate in DER format"
                    },
                    {
                      "long": "silo",
                      "help": "Name or ID of the silo"
                    },
                    {
                      "long": "slo-url",
                      "help": "service provider endpoint where the idp should send log out requests"
                    },
                    {
                      "long": "sp-client-id",
                      "help": "sp's client id"
                    },
                    {
                      "long": "technical-contact-email",
                      "help": "customer's technical contact for saml configuration"
                    }
                  ]
                },
                {
                  "name": "view",
                  "about": "Fetch SAML identity provider",
                  "args": [
                    {
                      "long": "format",
                      "help": "Format in which to print output",
                      "global": true
                    },
                    {
                      "long": "profile",
                      "help": "Configuration profile to use for commands",
                      "global": true
                    },
                    {
                      "long": "provider",
                      "help": "Name or ID of the SAML identity provider"
                    },
                    {
                      "long": "silo",
                      "help": "Name or ID of the silo"
                    }
                  ]
                }
              ]
            }
          ]
        },
        {
          "name": "ip-pool",
          "args": [
            {
              "long": "format",
              "help": "Format in which to print output",
              "global": true
            },
            {
              "long": "profile",
              "help": "Configuration profile to use for commands",
              "global": true
            }
          ],
          "subcommands": [
            {
              "name": "list",
              "about": "List IP pools linked to silo",
              "long_about": "Linked IP pools are available to users in the specified silo. A silo can have at most one default pool. IPs are allocated from the default pool when users ask for one without specifying a pool.",
              "args": [
                {
                  "long": "format",
                  "help": "Format in which to print output",
                  "global": true
                },
                {
                  "long": "limit",
                  "help": "Maximum number of items returned by a single call"
                },
                {
                  "long": "profile",
                  "help": "Configuration profile to use for commands",
                  "global": true
                },
                {
                  "long": "silo",
                  "help": "Name or ID of the silo"
                },
                {
                  "long": "sort-by",
                  "values": [
                    "name_ascending",
                    "name_descending",
                    "id_ascending"
                  ]
                }
              ]
            }
          ]
        },
        {
          "name": "list",
          "about": "List silos",
          "long_about": "Lists silos that are discoverable based on the current permissions.",
          "args": [
            {
              "long": "format",
              "help": "Format in which to print output",
              "global": true
            },
            {
              "long": "limit",
              "help": "Maximum number of items returned by a single call"
            },
            {
              "long": "profile",
              "help": "Configuration profile to use for commands",
              "global": true
            },
            {
              "long": "sort-by",
              "values": [
                "name_ascending",
                "name_descending",
                "id_ascending"
              ]
            }
          ]
        },
        {
          "name": "policy",
          "args": [
            {
              "long": "format",
              "help": "Format in which to print output",
              "global": true
            },
            {
              "long": "profile",
              "help": "Configuration profile to use for commands",
              "global": true
            }
          ],
          "subcommands": [
            {
              "name": "update",
              "about": "Update silo IAM policy",
              "args": [
                {
                  "long": "format",
                  "help": "Format in which to print output",
                  "global": true
                },
                {
                  "long": "json-body",
                  "help": "Path to a file that contains the full json body."
                },
                {
                  "long": "json-body-template",
                  "help": "XXX"
                },
                {
                  "long": "profile",
                  "help": "Configuration profile to use for commands",
                  "global": true
                },
                {
                  "long": "silo",
                  "help": "Name or ID of the silo"
                }
              ]
            },
            {
              "name": "view",
              "about": "Fetch silo IAM policy",
              "args": [
                {
                  "long": "format",
                  "help": "Format in which to print output",
                  "global": true
                },
                {
                  "long": "profile",
                  "help": "Configuration profile to use for commands",
                  "global": true
                },
                {
                  "long": "silo",
                  "help": "Name or ID of the silo"
                }
              ]
            }
          ]
        },
        {
          "name": "quotas",
          "args": [
            {
              "long": "format",
              "help": "Format in which to print output",
              "global": true
            },
            {
              "long": "profile",
              "help": "Configuration profile to use for commands",
              "global": true
            }
          ],
          "subcommands": [
            {
              "name": "list",
              "about": "Lists resource quotas for all silos",
              "args": [
                {
                  "long": "format",
                  "help": "Format in which to print output",
                  "global": true
                },
                {
                  "long": "limit",
                  "help": "Maximum number of items returned by a single call"
                },
                {
                  "long": "profile",
                  "help": "Configuration profile to use for commands",
                  "global": true
                },
                {
                  "long": "sort-by",
                  "values": [
                    "id_ascending"
                  ]
                }
              ]
            },
            {
              "name": "update",
              "about": "Update resource quotas for silo",
              "long_about": "If a quota value is not specified, it will remain unchanged.",
              "args": [
                {
                  "long": "cpus",
                  "help": "The amount of virtual CPUs available for running instances in the Silo"
                },
                {
                  "long": "format",
                  "help": "Format in which to print output",
                  "global": true
                },
                {
                  "long": "json-body",
                  "help": "Path to a file that contains the full json body."
                },
                {
                  "long": "json-body-template",
                  "help": "XXX"
                },
                {
                  "long": "memory",
                  "help": "The amount of RAM available for running instances in the Silo; unit suffixes are in powers of two (1k = 1024 bytes) for example: 6GiB, 512k, 2048mib"
                },
                {
                  "long": "profile",
                  "help": "Configuration profile to use for commands",
                  "global": true
                },
                {
                  "long": "silo",
                  "help": "Name or ID of the silo"
                },
                {
                  "long": "storage",
                  "help": "The amount of storage available for disks or snapshots; unit suffixes are in powers of two (1k = 1024 bytes) for example: 6GiB, 512k, 2048mib"
                }
              ]
            },
            {
              "name": "view",
              "about": "Fetch resource quotas for silo",
              "args": [
                {
                  "long": "format",
                  "help": "Format in which to print output",
                  "global": true
                },
                {
                  "long": "profile",
                  "help": "Configuration profile to use for commands",
                  "global": true
                },
                {
                  "long": "silo",
                  "help": "Name or ID of the silo"
                }
              ]
            }
          ]
        },
        {
          "name": "user",
          "args": [
            {
              "long": "format",
              "help": "Format in which to print output",
              "global": true
            },
            {
              "long": "profile",
              "help": "Configuration profile to use for commands",
              "global": true
            }
          ],
          "subcommands": [
            {
              "name": "list",
              "about": "List built-in (system) users in silo",
              "args": [
                {
                  "long": "format",
                  "help": "Format in which to print output",
                  "global": true
                },
                {
                  "long": "limit",
                  "help": "Maximum number of items returned by a single call"
                },
                {
                  "long": "profile",
                  "help": "Configuration profile to use for commands",
                  "global": true
                },
                {
                  "long": "silo",
                  "help": "Name or ID of the silo"
                },
                {
                  "long": "sort-by",
                  "values": [
                    "id_ascending"
                  ]
                }
              ]
            },
            {
              "name": "view",
              "about": "Fetch built-in (system) user",
              "args": [
                {
                  "long": "format",
                  "help": "Format in which to print output",
                  "global": true
                },
                {
                  "long": "profile",
                  "help": "Configuration profile to use for commands",
                  "global": true
                },
                {
                  "long": "silo",
                  "help": "Name or ID of the silo"
                },
                {
                  "long": "user-id",
                  "help": "The user's internal ID"
                }
              ]
            }
          ]
        },
        {
          "name": "utilization",
          "args": [
            {
              "long": "format",
              "help": "Format in which to print output",
              "global": true
            },
            {
              "long": "profile",
              "help": "Configuration profile to use for commands",
              "global": true
            }
          ],
          "subcommands": [
            {
              "name": "list",
              "about": "List current utilization state for all silos",
              "args": [
                {
                  "long": "format",
                  "help": "Format in which to print output",
                  "global": true
                },
                {
                  "long": "limit",
                  "help": "Maximum number of items returned by a single call"
                },
                {
                  "long": "profile",
                  "help": "Configuration profile to use for commands",
                  "global": true
                },
                {
                  "long": "sort-by",
                  "values": [
                    "name_ascending",
                    "name_descending",
                    "id_ascending"
                  ]
                }
              ]
            },
            {
              "name": "view",
              "about": "Fetch current utilization for given silo",
              "args": [
                {
                  "long": "format",
                  "help": "Format in which to print output",
                  "global": true
                },
                {
                  "long": "profile",
                  "help": "Configuration profile to use for commands",
                  "global": true
                },
                {
                  "long": "silo",
                  "help": "Name or ID of the silo"
                }
              ]
            }
          ]
        },
        {
          "name": "view",
          "about": "Fetch silo",
          "long_about": "Fetch silo by name or ID.",
          "args": [
            {
              "long": "format",
              "help": "Format in which to print output",
              "global": true
            },
            {
              "long": "profile",
              "help": "Configuration profile to use for commands",
              "global": true
            },
            {
              "long": "silo",
              "help": "Name or ID of the silo"
            }
          ]
        }
      ]
    },
    {
      "name": "snapshot",
      "args": [
        {
          "long": "format",
          "help": "Format in which to print output",
          "global": true
        },
        {
          "long": "profile",
          "help": "Configuration profile to use for commands",
          "global": true
        }
      ],
      "subcommands": [
        {
          "name": "create",
          "about": "Create snapshot",
          "long_about": "Creates a point-in-time snapshot from a disk.",
          "args": [
            {
              "long": "description"
            },
            {
              "long": "disk",
              "help": "The disk to be snapshotted"
            },
            {
              "long": "format",
              "help": "Format in which to print output",
              "global": true
            },
            {
              "long": "json-body",
              "help": "Path to a file that contains the full json body."
            },
            {
              "long": "json-body-template",
              "help": "XXX"
            },
            {
              "long": "name"
            },
            {
              "long": "profile",
              "help": "Configuration profile to use for commands",
              "global": true
            },
            {
              "long": "project",
              "help": "Name or ID of the project"
            }
          ]
        },
        {
          "name": "delete",
          "about": "Delete snapshot",
          "args": [
            {
              "long": "format",
              "help": "Format in which to print output",
              "global": true
            },
            {
              "long": "profile",
              "help": "Configuration profile to use for commands",
              "global": true
            },
            {
              "long": "project",
              "help": "Name or ID of the project"
            },
            {
              "long": "snapshot",
              "help": "Name or ID of the snapshot"
            }
          ]
        },
        {
          "name": "list",
          "about": "List snapshots",
          "args": [
            {
              "long": "format",
              "help": "Format in which to print output",
              "global": true
            },
            {
              "long": "limit",
              "help": "Maximum number of items returned by a single call"
            },
            {
              "long": "profile",
              "help": "Configuration profile to use for commands",
              "global": true
            },
            {
              "long": "project",
              "help": "Name or ID of the project"
            },
            {
              "long": "sort-by",
              "values": [
                "name_ascending",
                "name_descending",
                "id_ascending"
              ]
            }
          ]
        },
        {
          "name": "view",
          "about": "Fetch snapshot",
          "args": [
            {
              "long": "format",
              "help": "Format in which to print output",
              "global": true
            },
            {
              "long": "profile",
              "help": "Configuration profile to use for commands",
              "global": true
            },
            {
              "long": "project",
              "help": "Name or ID of the project"
            },
            {
              "long": "snapshot",
              "help": "Name or ID of the snapshot"
            }
          ]
        }
      ]
    },
    {
      "name": "system",
      "args": [
        {
          "long": "format",
          "help": "Format in which to print output",
          "global": true
        },
        {
          "long": "profile",
          "help": "Configuration profile to use for commands",
          "global": true
        }
      ],
      "subcommands": [
        {
          "name": "hardware",
          "args": [
            {
              "long": "format",
              "help": "Format in which to print output",
              "global": true
            },
            {
              "long": "profile",
              "help": "Configuration profile to use for commands",
              "global": true
            }
          ],
          "subcommands": [
            {
              "name": "disk",
              "args": [
                {
                  "long": "format",
                  "help": "Format in which to print output",
                  "global": true
                },
                {
                  "long": "profile",
                  "help": "Configuration profile to use for commands",
                  "global": true
                }
              ],
              "subcommands": [
                {
                  "name": "list",
                  "about": "List physical disks",
                  "args": [
                    {
                      "long": "format",
                      "help": "Format in which to print output",
                      "global": true
                    },
                    {
                      "long": "limit",
                      "help": "Maximum number of items returned by a single call"
                    },
                    {
                      "long": "profile",
                      "help": "Configuration profile to use for commands",
                      "global": true
                    },
                    {
                      "long": "sort-by",
                      "values": [
                        "id_ascending"
                      ]
                    }
                  ]
                },
                {
                  "name": "view",
                  "about": "Get a physical disk",
                  "args": [
                    {
                      "long": "disk-id",
                      "help": "ID of the physical disk"
                    },
                    {
                      "long": "format",
                      "help": "Format in which to print output",
                      "global": true
                    },
                    {
                      "long": "profile",
                      "help": "Configuration profile to use for commands",
                      "global": true
                    }
                  ]
                }
              ]
            },
            {
              "name": "rack",
              "args": [
                {
                  "long": "format",
                  "help": "Format in which to print output",
                  "global": true
                },
                {
                  "long": "profile",
                  "help": "Configuration profile to use for commands",
                  "global": true
                }
              ],
              "subcommands": [
                {
                  "name": "list",
                  "about": "List racks",
                  "args": [
                    {
                      "long": "format",
                      "help": "Format in which to print output",
                      "global": true
                    },
                    {
                      "long": "limit",
                      "help": "Maximum number of items returned by a single call"
                    },
                    {
                      "long": "profile",
                      "help": "Configuration profile to use for commands",
                      "global": true
                    },
                    {
                      "long": "sort-by",
                      "values": [
                        "id_ascending"
                      ]
                    }
                  ]
                },
                {
                  "name": "view",
                  "about": "Fetch rack",
                  "args": [
                    {
                      "long": "format",
                      "help": "Format in which to print output",
                      "global": true
                    },
                    {
                      "long": "profile",
                      "help": "Configuration profile to use for commands",
                      "global": true
                    },
                    {
                      "long": "rack-id",
                      "help": "ID of the rack"
                    }
                  ]
                }
              ]
            },
            {
              "name": "sled",
              "args": [
                {
                  "long": "format",
                  "help": "Format in which to print output",
                  "global": true
                },
                {
                  "long": "profile",
                  "help": "Configuration profile to use for commands",
                  "global": true
                }
              ],
              "subcommands": [
                {
                  "name": "add",
                  "about": "Add sled to initialized rack",
                  "args": [
                    {
                      "long": "format",
                      "help": "Format in which to print output",
                      "global": true
                    },
                    {
                      "long": "json-body",
                      "help": "Path to a file that contains the full json body."
                    },
                    {
                      "long": "json-body-template",
                      "help": "XXX"
                    },
                    {
                      "long": "part"
                    },
                    {
                      "long": "profile",
                      "help": "Configuration profile to use for commands",
                      "global": true
                    },
                    {
                      "long": "serial"
                    }
                  ]
                },
                {
                  "name": "disk-led",
                  "about": "List physical disks attached to sleds",
                  "args": [
                    {
                      "long": "format",
                      "help": "Format in which to print output",
                      "global": true
                    },
                    {
                      "long": "limit",
                      "help": "Maximum number of items returned by a single call"
                    },
                    {
                      "long": "profile",
                      "help": "Configuration profile to use for commands",
                      "global": true
                    },
                    {
                      "long": "sled-id",
                      "help": "ID of the sled"
                    },
                    {
                      "long": "sort-by",
                      "values": [
                        "id_ascending"
                      ]
                    }
                  ]
                },
                {
                  "name": "instance-list",
                  "about": "List instances running on given sled",
                  "args": [
                    {
                      "long": "format",
                      "help": "Format in which to print output",
                      "global": true
                    },
                    {
                      "long": "limit",
                      "help": "Maximum number of items returned by a single call"
                    },
                    {
                      "long": "profile",
                      "help": "Configuration profile to use for commands",
                      "global": true
                    },
                    {
                      "long": "sled-id",
                      "help": "ID of the sled"
                    },
                    {
                      "long": "sort-by",
                      "values": [
                        "id_ascending"
                      ]
                    }
                  ]
                },
                {
                  "name": "list",
                  "about": "List sleds",
                  "args": [
                    {
                      "long": "format",
                      "help": "Format in which to print output",
                      "global": true
                    },
                    {
                      "long": "limit",
                      "help": "Maximum number of items returned by a single call"
                    },
                    {
                      "long": "profile",
                      "help": "Configuration profile to use for commands",
                      "global": true
                    },
                    {
                      "long": "sort-by",
                      "values": [
                        "id_ascending"
                      ]
                    }
                  ]
                },
                {
                  "name": "list-uninitialized",
                  "about": "List uninitialized sleds",
                  "args": [
                    {
                      "long": "format",
                      "help": "Format in which to print output",
                      "global": true
                    },
                    {
                      "long": "limit",
                      "help": "Maximum number of items returned by a single call"
                    },
                    {
                      "long": "profile",
                      "help": "Configuration profile to use for commands",
                      "global": true
                    }
                  ]
                },
                {
                  "name": "set-provision-policy",
                  "about": "Set sled provision policy",
                  "args": [
                    {
                      "long": "format",
                      "help": "Format in which to print output",
                      "global": true
                    },
                    {
                      "long": "json-body",
                      "help": "Path to a file that contains the full json body."
                    },
                    {
                      "long": "json-body-template",
                      "help": "XXX"
                    },
                    {
                      "long": "profile",
                      "help": "Configuration profile to use for commands",
                      "global": true
                    },
                    {
                      "long": "sled-id",
                      "help": "ID of the sled"
                    },
                    {
                      "long": "state",
                      "values": [
                        "provisionable",
                        "non_provisionable"
                      ],
                      "help": "The provision state."
                    }
                  ]
                },
                {
                  "name": "view",
                  "about": "Fetch sled",
                  "args": [
                    {
                      "long": "format",
                      "help": "Format in which to print output",
                      "global": true
                    },
                    {
                      "long": "profile",
                      "help": "Configuration profile to use for commands",
                      "global": true
                    },
                    {
                      "long": "sled-id",
                      "help": "ID of the sled"
                    }
                  ]
                }
              ]
            },
            {
              "name": "switch",
              "args": [
                {
                  "long": "format",
                  "help": "Format in which to print output",
                  "global": true
                },
                {
                  "long": "profile",
                  "help": "Configuration profile to use for commands",
                  "global": true
                }
              ],
              "subcommands": [
                {
                  "name": "list",
                  "about": "List switches",
                  "args": [
                    {
                      "long": "format",
                      "help": "Format in which to print output",
                      "global": true
                    },
                    {
                      "long": "limit",
                      "help": "Maximum number of items returned by a single call"
                    },
                    {
                      "long": "profile",
                      "help": "Configuration profile to use for commands",
                      "global": true
                    },
                    {
                      "long": "sort-by",
                      "values": [
                        "id_ascending"
                      ]
                    }
                  ]
                },
                {
                  "name": "view",
                  "about": "Fetch switch",
                  "args": [
                    {
                      "long": "format",
                      "help": "Format in which to print output",
                      "global": true
                    },
                    {
                      "long": "profile",
                      "help": "Configuration profile to use for commands",
                      "global": true
                    },
                    {
                      "long": "switch-id",
                      "help": "ID of the switch"
                    }
                  ]
                }
              ]
            },
            {
              "name": "switch-port",
              "args": [
                {
                  "long": "format",
                  "help": "Format in which to print output",
                  "global": true
                },
                {
                  "long": "profile",
                  "help": "Configuration profile to use for commands",
                  "global": true
                }
              ],
              "subcommands": [
                {
                  "name": "apply-settings",
                  "about": "Apply switch port settings",
                  "args": [
                    {
                      "long": "format",
                      "help": "Format in which to print output",
                      "global": true
                    },
                    {
                      "long": "json-body",
                      "help": "Path to a file that contains the full json body."
                    },
                    {
                      "long": "json-body-template",
                      "help": "XXX"
                    },
                    {
                      "long": "port",
                      "help": "A name to use when selecting switch ports."
                    },
                    {
                      "long": "port-settings",
                      "help": "A name or id to use when applying switch port settings."
                    },
                    {
                      "long": "profile",
                      "help": "Configuration profile to use for commands",
                      "global": true
                    },
                    {
                      "long": "rack-id",
                      "help": "A rack id to use when selecting switch ports."
                    },
                    {
                      "long": "switch-location",
                      "help": "A switch location to use when selecting switch ports."
                    }
                  ]
                },
                {
                  "name": "clear-settings",
                  "about": "Clear switch port settings",
                  "args": [
                    {
                      "long": "format",
                      "help": "Format in which to print output",
                      "global": true
                    },
                    {
                      "long": "port",
                      "help": "A name to use when selecting switch ports."
                    },
                    {
                      "long": "profile",
                      "help": "Configuration profile to use for commands",
                      "global": true
                    },
                    {
                      "long": "rack-id",
                      "help": "A rack id to use when selecting switch ports."
                    },
                    {
                      "long": "switch-location",
                      "help": "A switch location to use when selecting switch ports."
                    }
                  ]
                },
                {
                  "name": "list",
                  "about": "List switch ports",
                  "args": [
                    {
                      "long": "format",
                      "help": "Format in which to print output",
                      "global": true
                    },
                    {
                      "long": "limit",
                      "help": "Maximum number of items returned by a single call"
                    },
                    {
                      "long": "profile",
                      "help": "Configuration profile to use for commands",
                      "global": true
                    },
                    {
                      "long": "sort-by",
                      "values": [
                        "id_ascending"
                      ]
                    },
                    {
                      "long": "switch-port-id",
                      "help": "An optional switch port id to use when listing switch ports."
                    }
                  ]
                },
                {
                  "name": "show-status",
                  "about": "Get the status of switch ports.",
                  "args": [
                    {
                      "long": "format",
                      "help": "Format in which to print output",
                      "global": true
                    },
                    {
                      "long": "profile",
                      "help": "Configuration profile to use for commands",
                      "global": true
                    }
                  ]
                },
                {
                  "name": "status",
                  "about": "Get switch port status",
                  "args": [
                    {
                      "long": "format",
                      "help": "Format in which to print output",
                      "global": true
                    },
                    {
                      "long": "port",
                      "help": "A name to use when selecting switch ports."
                    },
                    {
                      "long": "profile",
                      "help": "Configuration profile to use for commands",
                      "global": true
                    },
                    {
                      "long": "rack-id",
                      "help": "A rack id to use when selecting switch ports."
                    },
                    {
                      "long": "switch-location",
                      "help": "A switch location to use when selecting switch ports."
                    }
                  ]
                }
              ]
            }
          ]
        },
        {
          "name": "networking",
          "args": [
            {
              "long": "format",
              "help": "Format in which to print output",
              "global": true
            },
            {
              "long": "profile",
              "help": "Configuration profile to use for commands",
              "global": true
            }
          ],
          "subcommands": [
            {
              "name": "addr",
              "about": "Manage switch port addresses.",
              "args": [
                {
                  "long": "format",
                  "help": "Format in which to print output",
                  "global": true
                },
                {
                  "long": "profile",
                  "help": "Configuration profile to use for commands",
                  "global": true
                }
              ],
              "subcommands": [
                {
                  "name": "add",
                  "about": "Add an address to a port configuration",
                  "args": [
                    {
                      "long": "addr",
                      "help": "Address to add"
                    },
                    {
                      "long": "format",
                      "help": "Format in which to print output",
                      "global": true
                    },
                    {
                      "long": "lot",
                      "help": "Address lot to allocate from"
                    },
                    {
                      "long": "port",
                      "values": [
                        "qsfp0",
                        "qsfp1",
                        "qsfp2",
                        "qsfp3",
                        "qsfp4",
                        "qsfp5",
                        "qsfp6",
                        "qsfp7",
                        "qsfp8",
                        "qsfp9",
                        "qsfp10",
                        "qsfp11",
                        "qsfp12",
                        "qsfp13",
                        "qsfp14",
                        "qsfp15",
                        "qsfp16",
                        "qsfp17",
                        "qsfp18",
                        "qsfp19",
                        "qsfp20",
                        "qsfp21",
                        "qsfp22",
                        "qsfp23",
                        "qsfp24",
                        "qsfp25",
                        "qsfp26",
                        "qsfp27",
                        "qsfp28",
                        "qsfp29",
                        "qsfp30",
                        "qsfp31"
                      ],
                      "help": "Port to add the address to"
                    },
                    {
                      "long": "profile",
                      "help": "Configuration profile to use for commands",
                      "global": true
                    },
                    {
                      "long": "rack",
                      "help": "Id of the rack to add the address to"
                    },
                    {
                      "long": "switch",
                      "values": [
                        "switch0",
                        "switch1"
                      ],
                      "help": "Switch to add the address to"
                    },
                    {
                      "long": "vlan",
                      "help": "Optional VLAN to assign to the address"
                    }
                  ]
                },
                {
                  "name": "delete",
                  "about": "Remove an address from a port configuration",
                  "args": [
                    {
                      "long": "addr",
                      "help": "Address to remove"
                    },
                    {
                      "long": "format",
                      "help": "Format in which to print output",
                      "global": true
                    },
                    {
                      "long": "port",
                      "values": [
                        "qsfp0",
                        "qsfp1",
                        "qsfp2",
                        "qsfp3",
                        "qsfp4",
                        "qsfp5",
                        "qsfp6",
                        "qsfp7",
                        "qsfp8",
                        "qsfp9",
                        "qsfp10",
                        "qsfp11",
                        "qsfp12",
                        "qsfp13",
                        "qsfp14",
                        "qsfp15",
                        "qsfp16",
                        "qsfp17",
                        "qsfp18",
                        "qsfp19",
                        "qsfp20",
                        "qsfp21",
                        "qsfp22",
                        "qsfp23",
                        "qsfp24",
                        "qsfp25",
                        "qsfp26",
                        "qsfp27",
                        "qsfp28",
                        "qsfp29",
                        "qsfp30",
                        "qsfp31"
                      ],
                      "help": "Port to remove the address from"
                    },
                    {
                      "long": "profile",
                      "help": "Configuration profile to use for commands",
                      "global": true
                    },
                    {
                      "long": "rack",
                      "help": "Id of the rack to remove the address from"
                    },
                    {
                      "long": "switch",
                      "values": [
                        "switch0",
                        "switch1"
                      ],
                      "help": "Switch to remove the address from"
                    }
                  ]
                }
              ]
            },
            {
              "name": "address-lot",
              "args": [
                {
                  "long": "format",
                  "help": "Format in which to print output",
                  "global": true
                },
                {
                  "long": "profile",
                  "help": "Configuration profile to use for commands",
                  "global": true
                }
              ],
              "subcommands": [
                {
                  "name": "block",
                  "args": [
                    {
                      "long": "format",
                      "help": "Format in which to print output",
                      "global": true
                    },
                    {
                      "long": "profile",
                      "help": "Configuration profile to use for commands",
                      "global": true
                    }
                  ],
                  "subcommands": [
                    {
                      "name": "list",
                      "about": "List blocks in address lot",
                      "args": [
                        {
                          "long": "address-lot",
                          "help": "Name or ID of the address lot"
                        },
                        {
                          "long": "format",
                          "help": "Format in which to print output",
                          "global": true
                        },
                        {
                          "long": "limit",
                          "help": "Maximum number of items returned by a single call"
                        },
                        {
                          "long": "profile",
                          "help": "Configuration profile to use for commands",
                          "global": true
                        },
                        {
                          "long": "sort-by",
                          "values": [
                            "id_ascending"
                          ]
                        }
                      ]
                    }
                  ]
                },
                {
                  "name": "create",
                  "about": "Create address lot",
                  "args": [
                    {
                      "long": "description"
                    },
                    {
                      "long": "format",
                      "help": "Format in which to print output",
                      "global": true
                    },
                    {
                      "long": "json-body",
                      "help": "Path to a file that contains the full json body."
                    },
                    {
                      "long": "json-body-template",
                      "help": "XXX"
                    },
                    {
                      "long": "kind",
                      "values": [
                        "infra",
                        "pool"
                      ],
                      "help": "The kind of address lot to create."
                    },
                    {
                      "long": "name"
                    },
                    {
                      "long": "profile",
                      "help": "Configuration profile to use for commands",
                      "global": true
                    }
                  ]
                },
                {
                  "name": "delete",
                  "about": "Delete address lot",
                  "args": [
                    {
                      "long": "address-lot",
                      "help": "Name or ID of the address lot"
                    },
                    {
                      "long": "format",
                      "help": "Format in which to print output",
                      "global": true
                    },
                    {
                      "long": "profile",
                      "help": "Configuration profile to use for commands",
                      "global": true
                    }
                  ]
                },
                {
                  "name": "list",
                  "about": "List address lots",
                  "args": [
                    {
                      "long": "format",
                      "help": "Format in which to print output",
                      "global": true
                    },
                    {
                      "long": "limit",
                      "help": "Maximum number of items returned by a single call"
                    },
                    {
                      "long": "profile",
                      "help": "Configuration profile to use for commands",
                      "global": true
                    },
                    {
                      "long": "sort-by",
                      "values": [
                        "name_ascending",
                        "name_descending",
                        "id_ascending"
                      ]
                    }
                  ]
                }
              ]
            },
            {
              "name": "allow-list",
              "args": [
                {
                  "long": "format",
                  "help": "Format in which to print output",
                  "global": true
                },
                {
                  "long": "profile",
                  "help": "Configuration profile to use for commands",
                  "global": true
                }
              ],
              "subcommands": [
                {
                  "name": "update",
                  "about": "Update user-facing services IP allowlist",
                  "args": [
                    {
                      "long": "any"
                    },
                    {
                      "long": "format",
                      "help": "Format in which to print output",
                      "global": true
                    },
                    {
                      "long": "ip"
                    },
                    {
                      "long": "json-body",
                      "help": "Path to a file that contains the full json body."
                    },
                    {
                      "long": "json-body-template",
                      "help": "XXX"
                    },
                    {
                      "long": "profile",
                      "help": "Configuration profile to use for commands",
                      "global": true
                    }
                  ]
                },
                {
                  "name": "view",
                  "about": "Get user-facing services IP allowlist",
                  "args": [
                    {
                      "long": "format",
                      "help": "Format in which to print output",
                      "global": true
                    },
                    {
                      "long": "profile",
                      "help": "Configuration profile to use for commands",
                      "global": true
                    }
                  ]
                }
              ]
            },
            {
              "name": "bfd",
              "args": [
                {
                  "long": "format",
                  "help": "Format in which to print output",
                  "global": true
                },
                {
                  "long": "profile",
                  "help": "Configuration profile to use for commands",
                  "global": true
                }
              ],
              "subcommands": [
                {
                  "name": "disable",
                  "about": "Disable a BFD session",
                  "args": [
                    {
                      "long": "format",
                      "help": "Format in which to print output",
                      "global": true
                    },
                    {
                      "long": "json-body",
                      "help": "Path to a file that contains the full json body."
                    },
                    {
                      "long": "json-body-template",
                      "help": "XXX"
                    },
                    {
                      "long": "profile",
                      "help": "Configuration profile to use for commands",
                      "global": true
                    },
                    {
                      "long": "remote",
                      "help": "Address of the remote peer to disable a BFD session for."
                    },
                    {
                      "long": "switch",
                      "help": "The switch to enable this session on. Must be `switch0` or `switch1`."
                    }
                  ]
                },
                {
                  "name": "enable",
                  "about": "Enable a BFD session",
                  "args": [
                    {
                      "long": "detection-threshold",
                      "help": "The negotiated Control packet transmission interval, multiplied by this variable, will be the Detection Time for this session (as seen by the remote system)"
                    },
                    {
                      "long": "format",
                      "help": "Format in which to print output",
                      "global": true
                    },
                    {
                      "long": "json-body",
                      "help": "Path to a file that contains the full json body."
                    },
                    {
                      "long": "json-body-template",
                      "help": "XXX"
                    },
                    {
                      "long": "local",
                      "help": "Address the Oxide switch will listen on for BFD traffic. If `None` then the unspecified address (0.0.0.0 or ::) is used."
                    },
                    {
                      "long": "mode",
                      "values": [
                        "single_hop",
                        "multi_hop"
                      ],
                      "help": "Select either single-hop (RFC 5881) or multi-hop (RFC 5883)"
                    },
                    {
                      "long": "profile",
                      "help": "Configuration profile to use for commands",
                      "global": true
                    },
                    {
                      "long": "remote",
                      "help": "Address of the remote peer to establish a BFD session with."
                    },
                    {
                      "long": "required-rx",
                      "help": "The minimum interval, in microseconds, between received BFD Control packets that this system requires"
                    },
                    {
                      "long": "switch",
                      "help": "The switch to enable this session on. Must be `switch0` or `switch1`."
                    }
                  ]
                },
                {
                  "name": "status",
                  "about": "Get BFD status",
                  "args": [
                    {
                      "long": "format",
                      "help": "Format in which to print output",
                      "global": true
                    },
                    {
                      "long": "profile",
                      "help": "Configuration profile to use for commands",
                      "global": true
                    }
                  ]
                }
              ]
            },
            {
              "name": "bgp",
              "args": [
                {
                  "long": "format",
                  "help": "Format in which to print output",
                  "global": true
                },
                {
                  "long": "profile",
                  "help": "Configuration profile to use for commands",
                  "global": true
                }
              ],
              "subcommands": [
                {
                  "name": "announce",
                  "about": "Announce a prefix over BGP.",
                  "long_about": "Announce a prefix over BGP.\n\nThis command adds the provided prefix to the specified announce set. It is\nrequired that the prefix be available in the given address lot. The add is\nperformed as a read-modify-write on the announce set.",
                  "args": [
                    {
                      "long": "address-lot",
                      "help": "The address lot to draw from"
                    },
                    {
                      "long": "announce-set",
                      "help": "The announce set to announce from"
                    },
                    {
                      "long": "description"
                    },
                    {
                      "long": "format",
                      "help": "Format in which to print output",
                      "global": true
                    },
                    {
                      "long": "prefix",
                      "help": "The prefix to announce"
                    },
                    {
                      "long": "profile",
                      "help": "Configuration profile to use for commands",
                      "global": true
                    }
                  ]
                },
                {
                  "name": "announce-set",
                  "args": [
                    {
                      "long": "format",
                      "help": "Format in which to print output",
                      "global": true
                    },
                    {
                      "long": "profile",
                      "help": "Configuration profile to use for commands",
                      "global": true
                    }
                  ],
                  "subcommands": [
                    {
                      "name": "delete",
                      "about": "Delete BGP announce set",
                      "args": [
                        {
                          "long": "announce-set",
                          "help": "Name or ID of the announce set"
                        },
                        {
                          "long": "format",
                          "help": "Format in which to print output",
                          "global": true
                        },
                        {
                          "long": "profile",
                          "help": "Configuration profile to use for commands",
                          "global": true
                        }
                      ]
                    },
                    {
                      "name": "list",
                      "about": "List BGP announce sets",
                      "args": [
                        {
                          "long": "format",
                          "help": "Format in which to print output",
                          "global": true
                        },
                        {
                          "long": "limit",
                          "help": "Maximum number of items returned by a single call"
                        },
                        {
                          "long": "page-token",
                          "help": "Token returned by previous call to retrieve the subsequent page"
                        },
                        {
                          "long": "profile",
                          "help": "Configuration profile to use for commands",
                          "global": true
                        },
                        {
                          "long": "sort-by",
                          "values": [
                            "name_ascending",
                            "name_descending",
                            "id_ascending"
                          ]
                        }
                      ]
                    },
                    {
                      "name": "update",
                      "about": "Update BGP announce set",
                      "long_about": "If the announce set exists, this endpoint replaces the existing announce set with the one specified.",
                      "args": [
                        {
                          "long": "description"
                        },
                        {
                          "long": "format",
                          "help": "Format in which to print output",
                          "global": true
                        },
                        {
                          "long": "json-body",
                          "help": "Path to a file that contains the full json body."
                        },
                        {
                          "long": "json-body-template",
                          "help": "XXX"
                        },
                        {
                          "long": "name"
                        },
                        {
                          "long": "profile",
                          "help": "Configuration profile to use for commands",
                          "global": true
                        }
                      ]
                    }
                  ]
                },
                {
                  "name": "announcement",
                  "args": [
                    {
                      "long": "format",
                      "help": "Format in which to print output",
                      "global": true
                    },
                    {
                      "long": "profile",
                      "help": "Configuration profile to use for commands",
                      "global": true
                    }
                  ],
                  "subcommands": [
                    {
                      "name": "list",
                      "about": "Get originated routes for a specified BGP announce set",
                      "args": [
                        {
                          "long": "announce-set",
                          "help": "Name or ID of the announce set"
                        },
                        {
                          "long": "format",
                          "help": "Format in which to print output",
                          "global": true
                        },
                        {
                          "long": "profile",
                          "help": "Configuration profile to use for commands",
                          "global": true
                        }
                      ]
                    }
                  ]
                },
                {
                  "name": "auth",
                  "about": "Set an authentication string.",
                  "long_about": "Set an authentication string.\n\nThis command sets the authentication string that the specified BGP session\nwill use for establishing a TCP-MD5 authenticated connection with its peer.\nThis command works by performing a read-modify-write on the switch port\nsettings configuration identified by the specified rack/switch/port.",
                  "args": [
                    {
                      "long": "authstring",
                      "help": "Use the given authorization string for TCP-MD5 authentication with the peer"
                    },
                    {
                      "long": "format",
                      "help": "Format in which to print output",
                      "global": true
                    },
                    {
                      "long": "peer",
                      "help": "Peer to add the auth config to"
                    },
                    {
                      "long": "port",
                      "values": [
                        "qsfp0",
                        "qsfp1",
                        "qsfp2",
                        "qsfp3",
                        "qsfp4",
                        "qsfp5",
                        "qsfp6",
                        "qsfp7",
                        "qsfp8",
                        "qsfp9",
                        "qsfp10",
                        "qsfp11",
                        "qsfp12",
                        "qsfp13",
                        "qsfp14",
                        "qsfp15",
                        "qsfp16",
                        "qsfp17",
                        "qsfp18",
                        "qsfp19",
                        "qsfp20",
                        "qsfp21",
                        "qsfp22",
                        "qsfp23",
                        "qsfp24",
                        "qsfp25",
                        "qsfp26",
                        "qsfp27",
                        "qsfp28",
                        "qsfp29",
                        "qsfp30",
                        "qsfp31"
                      ],
                      "help": "Port to add the auth config to"
                    },
                    {
                      "long": "profile",
                      "help": "Configuration profile to use for commands",
                      "global": true
                    },
                    {
                      "long": "rack",
                      "help": "Id of the rack to add the auth config to"
                    },
                    {
                      "long": "switch",
                      "values": [
                        "switch0",
                        "switch1"
                      ],
                      "help": "Switch to add the auth config to"
                    }
                  ]
                },
                {
                  "name": "config",
                  "args": [
                    {
                      "long": "format",
                      "help": "Format in which to print output",
                      "global": true
                    },
                    {
                      "long": "profile",
                      "help": "Configuration profile to use for commands",
                      "global": true
                    }
                  ],
                  "subcommands": [
                    {
                      "name": "create",
                      "about": "Create new BGP configuration",
                      "args": [
                        {
                          "long": "asn",
                          "help": "The autonomous system number of this BGP configuration."
                        },
                        {
                          "long": "bgp-announce-set-id"
                        },
                        {
                          "long": "description"
                        },
                        {
                          "long": "format",
                          "help": "Format in which to print output",
                          "global": true
                        },
                        {
                          "long": "json-body",
                          "help": "Path to a file that contains the full json body."
                        },
                        {
                          "long": "json-body-template",
                          "help": "XXX"
                        },
                        {
                          "long": "name"
                        },
                        {
                          "long": "profile",
                          "help": "Configuration profile to use for commands",
                          "global": true
                        },
                        {
                          "long": "vrf",
                          "help": "Optional virtual routing and forwarding identifier for this BGP configuration."
                        }
                      ]
                    },
                    {
                      "name": "delete",
                      "about": "Delete BGP configuration",
                      "args": [
                        {
                          "long": "format",
                          "help": "Format in which to print output",
                          "global": true
                        },
                        {
                          "long": "name-or-id",
                          "help": "A name or id to use when selecting BGP config."
                        },
                        {
                          "long": "profile",
                          "help": "Configuration profile to use for commands",
                          "global": true
                        }
                      ]
                    },
                    {
                      "name": "list",
                      "about": "List BGP configurations",
                      "args": [
                        {
                          "long": "format",
                          "help": "Format in which to print output",
                          "global": true
                        },
                        {
                          "long": "limit",
                          "help": "Maximum number of items returned by a single call"
                        },
                        {
                          "long": "profile",
                          "help": "Configuration profile to use for commands",
                          "global": true
                        },
                        {
                          "long": "sort-by",
                          "values": [
                            "name_ascending",
                            "name_descending",
                            "id_ascending"
                          ]
                        }
                      ]
                    }
                  ]
                },
                {
                  "name": "exported",
                  "args": [
                    {
                      "long": "format",
                      "help": "Format in which to print output",
                      "global": true
                    },
                    {
                      "long": "profile",
                      "help": "Configuration profile to use for commands",
                      "global": true
                    }
                  ],
                  "subcommands": [
                    {
                      "name": "ipv4",
                      "about": "Get BGP exported routes",
                      "args": [
                        {
                          "long": "format",
                          "help": "Format in which to print output",
                          "global": true
                        },
                        {
                          "long": "profile",
                          "help": "Configuration profile to use for commands",
                          "global": true
                        }
                      ]
                    }
                  ]
                },
                {
                  "name": "filter",
                  "about": "Add a filtering requirement to a BGP session.",
                  "long_about": "Add a filtering requirement to a BGP session.\n\nThe Oxide BGP implementation can filter prefixes received from peers\non import and filter prefixes sent to peers on export. This command\nprovides a way to specify import/export filtering. Filtering is a\nproperty of the BGP peering settings found in the port settings configuration.\nThis command works by performing a read-modify-write on the port settings\nconfiguration identified by the specified rack/switch/port.",
                  "args": [
                    {
                      "long": "allowed",
                      "help": "Prefixes to allow for the peer"
                    },
                    {
                      "long": "direction",
                      "values": [
                        "import",
                        "export"
                      ],
                      "help": "Whether to apply the filter to imported or exported prefixes"
                    },
                    {
                      "long": "format",
                      "help": "Format in which to print output",
                      "global": true
                    },
                    {
                      "long": "no-filtering",
                      "help": "Do not filter"
                    },
                    {
                      "long": "peer",
                      "help": "Peer to apply allow list to"
                    },
                    {
                      "long": "port",
                      "values": [
                        "qsfp0",
                        "qsfp1",
                        "qsfp2",
                        "qsfp3",
                        "qsfp4",
                        "qsfp5",
                        "qsfp6",
                        "qsfp7",
                        "qsfp8",
                        "qsfp9",
                        "qsfp10",
                        "qsfp11",
                        "qsfp12",
                        "qsfp13",
                        "qsfp14",
                        "qsfp15",
                        "qsfp16",
                        "qsfp17",
                        "qsfp18",
                        "qsfp19",
                        "qsfp20",
                        "qsfp21",
                        "qsfp22",
                        "qsfp23",
                        "qsfp24",
                        "qsfp25",
                        "qsfp26",
                        "qsfp27",
                        "qsfp28",
                        "qsfp29",
                        "qsfp30",
                        "qsfp31"
                      ],
                      "help": "Port to add the filter to"
                    },
                    {
                      "long": "profile",
                      "help": "Configuration profile to use for commands",
                      "global": true
                    },
                    {
                      "long": "rack",
                      "help": "Id of the rack to add the filter to"
                    },
                    {
                      "long": "switch",
                      "values": [
                        "switch0",
                        "switch1"
                      ],
                      "help": "Switch to add the filter to"
                    }
                  ]
                },
                {
                  "name": "history",
                  "about": "Get BGP router message history",
                  "args": [
                    {
                      "long": "asn",
                      "help": "The ASN to filter on. Required."
                    },
                    {
                      "long": "format",
                      "help": "Format in which to print output",
                      "global": true
                    },
                    {
                      "long": "profile",
                      "help": "Configuration profile to use for commands",
                      "global": true
                    }
                  ]
                },
                {
                  "name": "imported",
                  "args": [
                    {
                      "long": "format",
                      "help": "Format in which to print output",
                      "global": true
                    },
                    {
                      "long": "profile",
                      "help": "Configuration profile to use for commands",
                      "global": true
                    }
                  ],
                  "subcommands": [
                    {
                      "name": "ipv4",
                      "about": "Get imported IPv4 BGP routes",
                      "args": [
                        {
                          "long": "asn",
                          "help": "The ASN to filter on. Required."
                        },
                        {
                          "long": "format",
                          "help": "Format in which to print output",
                          "global": true
                        },
                        {
                          "long": "profile",
                          "help": "Configuration profile to use for commands",
                          "global": true
                        }
                      ]
                    }
                  ]
                },
                {
                  "name": "peer",
                  "about": "Manage BGP peers.",
                  "long_about": "Manage BGP peers.\n\nThis command provides set and delete subcommands for managing BGP peers.\nBGP peer configuration is a part of a switch port settings configuration.\nThe peer set and delete subcommands perform read-modify-write operations\non switch port settings objects to manage BGP peer configurations.",
                  "args": [
                    {
                      "long": "format",
                      "help": "Format in which to print output",
                      "global": true
                    },
                    {
                      "long": "profile",
                      "help": "Configuration profile to use for commands",
                      "global": true
                    }
                  ],
                  "subcommands": [
                    {
                      "name": "delete",
                      "about": "Remove a BGP from a port configuration",
                      "args": [
                        {
                          "long": "addr",
                          "help": "Address of the peer to remove"
                        },
                        {
                          "long": "format",
                          "help": "Format in which to print output",
                          "global": true
                        },
                        {
                          "long": "port",
                          "values": [
                            "qsfp0",
                            "qsfp1",
                            "qsfp2",
                            "qsfp3",
                            "qsfp4",
                            "qsfp5",
                            "qsfp6",
                            "qsfp7",
                            "qsfp8",
                            "qsfp9",
                            "qsfp10",
                            "qsfp11",
                            "qsfp12",
                            "qsfp13",
                            "qsfp14",
                            "qsfp15",
                            "qsfp16",
                            "qsfp17",
                            "qsfp18",
                            "qsfp19",
                            "qsfp20",
                            "qsfp21",
                            "qsfp22",
                            "qsfp23",
                            "qsfp24",
                            "qsfp25",
                            "qsfp26",
                            "qsfp27",
                            "qsfp28",
                            "qsfp29",
                            "qsfp30",
                            "qsfp31"
                          ],
                          "help": "Port to remove the peer from"
                        },
                        {
                          "long": "profile",
                          "help": "Configuration profile to use for commands",
                          "global": true
                        },
                        {
                          "long": "rack",
                          "help": "Id of the rack to remove the peer from"
                        },
                        {
                          "long": "switch",
                          "values": [
                            "switch0",
                            "switch1"
                          ],
                          "help": "Switch to remove the peer from"
                        }
                      ]
                    },
                    {
                      "name": "set",
                      "about": "Set a BGP peer on a port configuration",
                      "args": [
                        {
                          "long": "addr",
                          "help": "Address of the peer to set the config for"
                        },
                        {
                          "long": "allowed-exports",
                          "help": "Prefixes that may be exported to the peer. Empty list means all prefixes allowed"
                        },
                        {
                          "long": "allowed-imports",
                          "help": "Prefixes that may be imported from the peer. Empty list means all prefixes allowed"
                        },
                        {
                          "long": "authstring",
                          "help": "Use the given authorization string for TCP-MD5 authentication with the peer"
                        },
                        {
                          "long": "bgp-config",
                          "help": "BGP configuration this peer is associated with"
                        },
                        {
                          "long": "communities",
                          "help": "Include the provided communities in updates sent to the peer"
                        },
                        {
                          "long": "connect-retry",
                          "help": "How long to wait between TCP connection retries (seconds)"
                        },
                        {
                          "long": "delay-open",
                          "help": "How long to delay sending an open request after establishing a TCP session (seconds)"
                        },
                        {
                          "long": "enforce-first-as",
                          "help": "Enforce that the first AS in paths received from this peer is the peer's AS"
                        },
                        {
                          "long": "format",
                          "help": "Format in which to print output",
                          "global": true
                        },
                        {
                          "long": "hold-time",
                          "help": "How long to hold peer connections between keepalives (seconds)"
                        },
                        {
                          "long": "idle-hold-time",
                          "help": "How long to hold a peer in idle before attempting a new session (seconds)"
                        },
                        {
                          "long": "keepalive",
                          "help": "How often to send keepalive requests (seconds)"
                        },
                        {
                          "long": "local-pref",
                          "help": "Apply this local preference to routes received from the peer"
                        },
                        {
                          "long": "min-ttl",
                          "help": "Require messages from a peer have a minimum IP time to live field"
                        },
                        {
                          "long": "multi-exit-discriminator",
                          "help": "Apply the provided multi-exit discriminator (MED) updates sent to the peer"
                        },
                        {
                          "long": "port",
                          "values": [
                            "qsfp0",
                            "qsfp1",
                            "qsfp2",
                            "qsfp3",
                            "qsfp4",
                            "qsfp5",
                            "qsfp6",
                            "qsfp7",
                            "qsfp8",
                            "qsfp9",
                            "qsfp10",
                            "qsfp11",
                            "qsfp12",
                            "qsfp13",
                            "qsfp14",
                            "qsfp15",
                            "qsfp16",
                            "qsfp17",
                            "qsfp18",
                            "qsfp19",
                            "qsfp20",
                            "qsfp21",
                            "qsfp22",
                            "qsfp23",
                            "qsfp24",
                            "qsfp25",
                            "qsfp26",
                            "qsfp27",
                            "qsfp28",
                            "qsfp29",
                            "qsfp30",
                            "qsfp31"
                          ],
                          "help": "Port to set the peer config on"
                        },
                        {
                          "long": "profile",
                          "help": "Configuration profile to use for commands",
                          "global": true
                        },
                        {
                          "long": "rack",
                          "help": "Id of the rack to set the peer config on"
                        },
                        {
                          "long": "remote-asn",
                          "help": "Require that a peer has a specified ASN"
                        },
                        {
                          "long": "switch",
                          "values": [
                            "switch0",
                            "switch1"
                          ],
                          "help": "Switch to set the peer config on"
                        },
                        {
                          "long": "vlan-id",
                          "help": "Associate a VLAN ID with a peer"
                        }
                      ]
                    }
                  ]
                },
                {
                  "name": "pref",
                  "about": "Set a local preference for a peer.",
                  "long_about": "Set a local preference for a peer.\n\nThis command associates a local preference for the specified peer. When\nroutes are imported by this peer, they will be installed into the routing\ninformation base (RIB) with the specified preference. This command works\nby performing a read-modify-write on the switch port settings configuration\nidentified by the specified rack/switch/port.",
                  "args": [
                    {
                      "long": "format",
                      "help": "Format in which to print output",
                      "global": true
                    },
                    {
                      "long": "local-pref",
                      "help": "Apply this local preference to routes received from the peer"
                    },
                    {
                      "long": "peer",
                      "help": "Peer to set the route preference on"
                    },
                    {
                      "long": "port",
                      "values": [
                        "qsfp0",
                        "qsfp1",
                        "qsfp2",
                        "qsfp3",
                        "qsfp4",
                        "qsfp5",
                        "qsfp6",
                        "qsfp7",
                        "qsfp8",
                        "qsfp9",
                        "qsfp10",
                        "qsfp11",
                        "qsfp12",
                        "qsfp13",
                        "qsfp14",
                        "qsfp15",
                        "qsfp16",
                        "qsfp17",
                        "qsfp18",
                        "qsfp19",
                        "qsfp20",
                        "qsfp21",
                        "qsfp22",
                        "qsfp23",
                        "qsfp24",
                        "qsfp25",
                        "qsfp26",
                        "qsfp27",
                        "qsfp28",
                        "qsfp29",
                        "qsfp30",
                        "qsfp31"
                      ],
                      "help": "Port to set the route preference on"
                    },
                    {
                      "long": "profile",
                      "help": "Configuration profile to use for commands",
                      "global": true
                    },
                    {
                      "long": "rack",
                      "help": "Id of the rack to set the route preference on"
                    },
                    {
                      "long": "switch",
                      "values": [
                        "switch0",
                        "switch1"
                      ],
                      "help": "Switch to set the route preference on"
                    }
                  ]
                },
                {
                  "name": "show-status",
                  "about": "Get the status of BGP on the rack.",
                  "long_about": "Get the status of BGP on the rack.\n\nThis will show the peering status for all peers on all switches.",
                  "args": [
                    {
                      "long": "format",
                      "help": "Format in which to print output",
                      "global": true
                    },
                    {
                      "long": "profile",
                      "help": "Configuration profile to use for commands",
                      "global": true
                    }
                  ]
                },
                {
                  "name": "status",
                  "about": "Get BGP peer status",
                  "args": [
                    {
                      "long": "format",
                      "help": "Format in which to print output",
                      "global": true
                    },
                    {
                      "long": "profile",
                      "help": "Configuration profile to use for commands",
                      "global": true
                    }
                  ]
                },
                {
                  "name": "withdraw",
                  "about": "Withdraw a prefix over BGP.",
                  "long_about": "Withdraw a prefix over BGP.\n\nThis command removes the provided prefix from the specified announce set.\nThe remove is performed as a read-modify-write on the announce set.",
                  "args": [
                    {
                      "long": "announce-set",
                      "help": "The announce set to withdraw from"
                    },
                    {
                      "long": "format",
                      "help": "Format in which to print output",
                      "global": true
                    },
                    {
                      "long": "prefix",
                      "help": "The prefix to withdraw"
                    },
                    {
                      "long": "profile",
                      "help": "Configuration profile to use for commands",
                      "global": true
                    }
                  ]
                }
              ]
            },
            {
              "name": "inbound-icmp",
              "args": [
                {
                  "long": "format",
                  "help": "Format in which to print output",
                  "global": true
                },
                {
                  "long": "profile",
                  "help": "Configuration profile to use for commands",
                  "global": true
                }
              ],
              "subcommands": [
                {
                  "name": "update",
                  "about": "Set whether API services can receive limited ICMP traffic",
                  "args": [
                    {
                      "long": "enabled",
                      "values": [
                        "true",
                        "false"
                      ],
                      "help": "When enabled, Nexus is able to receive ICMP Destination Unreachable type 3 (port unreachable) and type 4 (fragmentation needed), Redirect, and Time Exceeded messages. These enable Nexus to perform Path MTU discovery and better cope with fragmentation issues. Otherwise all inbound ICMP traffic will be dropped."
                    },
                    {
                      "long": "format",
                      "help": "Format in which to print output",
                      "global": true
                    },
                    {
                      "long": "json-body",
                      "help": "Path to a file that contains the full json body."
                    },
                    {
                      "long": "json-body-template",
                      "help": "XXX"
                    },
                    {
                      "long": "profile",
                      "help": "Configuration profile to use for commands",
                      "global": true
                    }
                  ]
                },
                {
                  "name": "view",
                  "about": "Return whether API services can receive limited ICMP traffic",
                  "args": [
                    {
                      "long": "format",
                      "help": "Format in which to print output",
                      "global": true
                    },
                    {
                      "long": "profile",
                      "help": "Configuration profile to use for commands",
                      "global": true
                    }
                  ]
                }
              ]
            },
            {
              "name": "link",
              "about": "Manage switch port links.",
              "long_about": "Manage switch port links.\n\nLinks carry layer-2 Ethernet properties for a lane or set of lanes on a\nswitch port. Lane geometry is defined in physical port settings. At the\npresent time only single lane configurations are supported, and thus only\na single link per physical port is supported.",
              "args": [
                {
                  "long": "format",
                  "help": "Format in which to print output",
                  "global": true
                },
                {
                  "long": "profile",
                  "help": "Configuration profile to use for commands",
                  "global": true
                }
              ],
              "subcommands": [
                {
                  "name": "add",
                  "about": "Add a link to a port",
                  "args": [
                    {
                      "long": "autoneg",
                      "help": "Whether or not to set auto-negotiation"
                    },
                    {
                      "long": "fec",
                      "values": [
                        "firecode",
                        "none",
                        "rs"
                      ],
                      "help": "The forward error correction mode of the link"
                    },
                    {
                      "long": "format",
                      "help": "Format in which to print output",
                      "global": true
                    },
                    {
                      "long": "mtu",
                      "help": "Maximum transmission unit for the link"
                    },
                    {
                      "long": "port",
                      "values": [
                        "qsfp0",
                        "qsfp1",
                        "qsfp2",
                        "qsfp3",
                        "qsfp4",
                        "qsfp5",
                        "qsfp6",
                        "qsfp7",
                        "qsfp8",
                        "qsfp9",
                        "qsfp10",
                        "qsfp11",
                        "qsfp12",
                        "qsfp13",
                        "qsfp14",
                        "qsfp15",
                        "qsfp16",
                        "qsfp17",
                        "qsfp18",
                        "qsfp19",
                        "qsfp20",
                        "qsfp21",
                        "qsfp22",
                        "qsfp23",
                        "qsfp24",
                        "qsfp25",
                        "qsfp26",
                        "qsfp27",
                        "qsfp28",
                        "qsfp29",
                        "qsfp30",
                        "qsfp31"
                      ],
                      "help": "Port to add the link to"
                    },
                    {
                      "long": "profile",
                      "help": "Configuration profile to use for commands",
                      "global": true
                    },
                    {
                      "long": "rack",
                      "help": "Id of the rack to add the link to"
                    },
                    {
                      "long": "speed",
                      "values": [
                        "0g",
                        "1g",
                        "10g",
                        "25g",
                        "40g",
                        "50g",
                        "100g",
                        "200g",
                        "400g"
                      ],
                      "help": "The speed of the link"
                    },
                    {
                      "long": "switch",
                      "values": [
                        "switch0",
                        "switch1"
                      ],
                      "help": "Switch to add the link to"
                    }
                  ]
                },
                {
                  "name": "delete",
                  "about": "Remove a link from a port",
                  "args": [
                    {
                      "long": "format",
                      "help": "Format in which to print output",
                      "global": true
                    },
                    {
                      "long": "port",
                      "values": [
                        "qsfp0",
                        "qsfp1",
                        "qsfp2",
                        "qsfp3",
                        "qsfp4",
                        "qsfp5",
                        "qsfp6",
                        "qsfp7",
                        "qsfp8",
                        "qsfp9",
                        "qsfp10",
                        "qsfp11",
                        "qsfp12",
                        "qsfp13",
                        "qsfp14",
                        "qsfp15",
                        "qsfp16",
                        "qsfp17",
                        "qsfp18",
                        "qsfp19",
                        "qsfp20",
                        "qsfp21",
                        "qsfp22",
                        "qsfp23",
                        "qsfp24",
                        "qsfp25",
                        "qsfp26",
                        "qsfp27",
                        "qsfp28",
                        "qsfp29",
                        "qsfp30",
                        "qsfp31"
                      ],
                      "help": "Port to remove the link from"
                    },
                    {
                      "long": "profile",
                      "help": "Configuration profile to use for commands",
                      "global": true
                    },
                    {
                      "long": "rack",
                      "help": "Id of the rack to remove the link from"
                    },
                    {
                      "long": "switch",
                      "values": [
                        "switch0",
                        "switch1"
                      ],
                      "help": "Switch to remove the link from"
                    }
                  ]
                }
              ]
            },
            {
              "name": "lldp",
              "args": [
                {
                  "long": "format",
                  "help": "Format in which to print output",
                  "global": true
                },
                {
                  "long": "profile",
                  "help": "Configuration profile to use for commands",
                  "global": true
                }
              ],
              "subcommands": [
                {
                  "name": "neighbors",
                  "about": "Fetch the LLDP neighbors seen on a switch port",
                  "args": [
                    {
                      "long": "format",
                      "help": "Format in which to print output",
                      "global": true
                    },
                    {
                      "long": "limit",
                      "help": "Maximum number of items returned by a single call"
                    },
                    {
                      "long": "port",
                      "help": "A name to use when selecting switch ports."
                    },
                    {
                      "long": "profile",
                      "help": "Configuration profile to use for commands",
                      "global": true
                    },
                    {
                      "long": "rack-id",
                      "help": "A rack id to use when selecting switch ports."
                    },
                    {
                      "long": "sort-by",
                      "values": [
                        "id_ascending"
                      ]
                    },
                    {
                      "long": "switch-location",
                      "help": "A switch location to use when selecting switch ports."
                    }
                  ]
                },
                {
                  "name": "update",
                  "about": "Update the LLDP configuration for a switch port",
                  "args": [
                    {
                      "long": "chassis-id",
                      "help": "The LLDP chassis identifier TLV."
                    },
                    {
                      "long": "enabled",
                      "values": [
                        "true",
                        "false"
                      ],
                      "help": "Whether or not the LLDP service is enabled."
                    },
                    {
                      "long": "format",
                      "help": "Format in which to print output",
                      "global": true
                    },
                    {
                      "long": "id",
                      "help": "The id of this LLDP service instance."
                    },
                    {
                      "long": "json-body",
                      "help": "Path to a file that contains the full json body."
                    },
                    {
                      "long": "json-body-template",
                      "help": "XXX"
                    },
                    {
                      "long": "link-description",
                      "help": "The LLDP link description TLV."
                    },
                    {
                      "long": "link-name",
                      "help": "The LLDP link name TLV."
                    },
                    {
                      "long": "management-ip",
                      "help": "The LLDP management IP TLV."
                    },
                    {
                      "long": "port",
                      "help": "A name to use when selecting switch ports."
                    },
                    {
                      "long": "profile",
                      "help": "Configuration profile to use for commands",
                      "global": true
                    },
                    {
                      "long": "rack-id",
                      "help": "A rack id to use when selecting switch ports."
                    },
                    {
                      "long": "switch-location",
                      "help": "A switch location to use when selecting switch ports."
                    },
                    {
                      "long": "system-description",
                      "help": "The LLDP system description TLV."
                    },
                    {
                      "long": "system-name",
                      "help": "The LLDP system name TLV."
                    }
                  ]
                },
                {
                  "name": "view",
                  "about": "Fetch the LLDP configuration for a switch port",
                  "args": [
                    {
                      "long": "format",
                      "help": "Format in which to print output",
                      "global": true
                    },
                    {
                      "long": "port",
                      "help": "A name to use when selecting switch ports."
                    },
                    {
                      "long": "profile",
                      "help": "Configuration profile to use for commands",
                      "global": true
                    },
                    {
                      "long": "rack-id",
                      "help": "A rack id to use when selecting switch ports."
                    },
                    {
                      "long": "switch-location",
                      "help": "A switch location to use when selecting switch ports."
                    }
                  ]
                }
              ]
            },
            {
              "name": "loopback-address",
              "args": [
                {
                  "long": "format",
                  "help": "Format in which to print output",
                  "global": true
                },
                {
                  "long": "profile",
                  "help": "Configuration profile to use for commands",
                  "global": true
                }
              ],
              "subcommands": [
                {
                  "name": "create",
                  "about": "Create loopback address",
                  "args": [
                    {
                      "long": "address",
                      "help": "The address to create."
                    },
                    {
                      "long": "address-lot",
                      "help": "The name or id of the address lot this loopback address will pull an address from."
                    },
                    {
                      "long": "anycast",
                      "values": [
                        "true",
                        "false"
                      ],
                      "help": "Address is an anycast address. This allows the address to be assigned to multiple locations simultaneously."
                    },
                    {
                      "long": "format",
                      "help": "Format in which to print output",
                      "global": true
                    },
                    {
                      "long": "json-body",
                      "help": "Path to a file that contains the full json body."
                    },
                    {
                      "long": "json-body-template",
                      "help": "XXX"
                    },
                    {
                      "long": "mask",
                      "help": "The subnet mask to use for the address."
                    },
                    {
                      "long": "profile",
                      "help": "Configuration profile to use for commands",
                      "global": true
                    },
                    {
                      "long": "rack-id",
                      "help": "The containing the switch this loopback address will be configured on."
                    },
                    {
                      "long": "switch-location",
                      "help": "The location of the switch within the rack this loopback address will be configured on."
                    }
                  ]
                },
                {
                  "name": "delete",
                  "about": "Delete loopback address",
                  "args": [
                    {
                      "long": "address",
                      "help": "The IP address and subnet mask to use when selecting the loopback address."
                    },
                    {
                      "long": "format",
                      "help": "Format in which to print output",
                      "global": true
                    },
                    {
                      "long": "profile",
                      "help": "Configuration profile to use for commands",
                      "global": true
                    },
                    {
                      "long": "rack-id",
                      "help": "The rack to use when selecting the loopback address."
                    },
                    {
                      "long": "subnet-mask",
                      "help": "The IP address and subnet mask to use when selecting the loopback address."
                    },
                    {
                      "long": "switch-location",
                      "help": "The switch location to use when selecting the loopback address."
                    }
                  ]
                },
                {
                  "name": "list",
                  "about": "List loopback addresses",
                  "args": [
                    {
                      "long": "format",
                      "help": "Format in which to print output",
                      "global": true
                    },
                    {
                      "long": "limit",
                      "help": "Maximum number of items returned by a single call"
                    },
                    {
                      "long": "profile",
                      "help": "Configuration profile to use for commands",
                      "global": true
                    },
                    {
                      "long": "sort-by",
                      "values": [
                        "id_ascending"
                      ]
                    }
                  ]
                }
              ]
            },
            {
              "name": "route",
              "about": "Manage static switch routes.",
              "args": [
                {
                  "long": "format",
                  "help": "Format in which to print output",
                  "global": true
                },
                {
                  "long": "profile",
                  "help": "Configuration profile to use for commands",
                  "global": true
                }
              ],
              "subcommands": [
                {
                  "name": "delete",
                  "about": "Delete a static route",
                  "args": [
                    {
                      "long": "destination",
                      "help": "The route destination"
                    },
                    {
                      "long": "format",
                      "help": "Format in which to print output",
                      "global": true
                    },
                    {
                      "long": "nexthop",
                      "help": "The route nexthop"
                    },
                    {
                      "long": "port",
                      "values": [
                        "qsfp0",
                        "qsfp1",
                        "qsfp2",
                        "qsfp3",
                        "qsfp4",
                        "qsfp5",
                        "qsfp6",
                        "qsfp7",
                        "qsfp8",
                        "qsfp9",
                        "qsfp10",
                        "qsfp11",
                        "qsfp12",
                        "qsfp13",
                        "qsfp14",
                        "qsfp15",
                        "qsfp16",
                        "qsfp17",
                        "qsfp18",
                        "qsfp19",
                        "qsfp20",
                        "qsfp21",
                        "qsfp22",
                        "qsfp23",
                        "qsfp24",
                        "qsfp25",
                        "qsfp26",
                        "qsfp27",
                        "qsfp28",
                        "qsfp29",
                        "qsfp30",
                        "qsfp31"
                      ],
                      "help": "Port to remove the route from"
                    },
                    {
                      "long": "profile",
                      "help": "Configuration profile to use for commands",
                      "global": true
                    },
                    {
                      "long": "rack",
                      "help": "Id of the rack to remove the route from"
                    },
                    {
                      "long": "switch",
                      "values": [
                        "switch0",
                        "switch1"
                      ],
                      "help": "Switch to remove the route from"
                    },
                    {
                      "long": "vlan-id",
                      "help": "The route vlan id"
                    }
                  ]
                },
                {
                  "name": "set",
                  "about": "Set a static route",
                  "args": [
                    {
                      "long": "destination",
                      "help": "The route destination"
                    },
                    {
                      "long": "format",
                      "help": "Format in which to print output",
                      "global": true
                    },
                    {
                      "long": "nexthop",
                      "help": "The route nexthop"
                    },
                    {
                      "long": "port",
                      "values": [
                        "qsfp0",
                        "qsfp1",
                        "qsfp2",
                        "qsfp3",
                        "qsfp4",
                        "qsfp5",
                        "qsfp6",
                        "qsfp7",
                        "qsfp8",
                        "qsfp9",
                        "qsfp10",
                        "qsfp11",
                        "qsfp12",
                        "qsfp13",
                        "qsfp14",
                        "qsfp15",
                        "qsfp16",
                        "qsfp17",
                        "qsfp18",
                        "qsfp19",
                        "qsfp20",
                        "qsfp21",
                        "qsfp22",
                        "qsfp23",
                        "qsfp24",
                        "qsfp25",
                        "qsfp26",
                        "qsfp27",
                        "qsfp28",
                        "qsfp29",
                        "qsfp30",
                        "qsfp31"
                      ],
                      "help": "Port to configure the route on"
                    },
                    {
                      "long": "profile",
                      "help": "Configuration profile to use for commands",
                      "global": true
                    },
                    {
                      "long": "rack",
                      "help": "Id of the rack to configure the route on"
                    },
                    {
                      "long": "rib-priority",
                      "help": "RIB Priority indicating priority within and across protocols"
                    },
                    {
                      "long": "switch",
                      "values": [
                        "switch0",
                        "switch1"
                      ],
                      "help": "Switch to configure the route on"
                    },
                    {
                      "long": "vlan-id",
                      "help": "The route vlan id"
                    }
                  ]
                }
              ]
            },
            {
              "name": "switch-port-settings",
              "args": [
                {
                  "long": "format",
                  "help": "Format in which to print output",
                  "global": true
                },
                {
                  "long": "profile",
                  "help": "Configuration profile to use for commands",
                  "global": true
                }
              ],
              "subcommands": [
                {
                  "name": "create",
                  "about": "Create switch port settings",
                  "args": [
                    {
                      "long": "description"
                    },
                    {
                      "long": "format",
                      "help": "Format in which to print output",
                      "global": true
                    },
                    {
                      "long": "json-body",
                      "help": "Path to a file that contains the full json body."
                    },
                    {
                      "long": "json-body-template",
                      "help": "XXX"
                    },
                    {
                      "long": "name"
                    },
                    {
                      "long": "profile",
                      "help": "Configuration profile to use for commands",
                      "global": true
                    }
                  ]
                },
                {
                  "name": "delete",
                  "about": "Delete switch port settings",
                  "args": [
                    {
                      "long": "format",
                      "help": "Format in which to print output",
                      "global": true
                    },
                    {
                      "long": "port-settings",
                      "help": "An optional name or id to use when selecting port settings."
                    },
                    {
                      "long": "profile",
                      "help": "Configuration profile to use for commands",
                      "global": true
                    }
                  ]
                },
                {
                  "name": "list",
                  "about": "List switch port settings",
                  "args": [
                    {
                      "long": "format",
                      "help": "Format in which to print output",
                      "global": true
                    },
                    {
                      "long": "limit",
                      "help": "Maximum number of items returned by a single call"
                    },
                    {
                      "long": "port-settings",
                      "help": "An optional name or id to use when selecting port settings."
                    },
                    {
                      "long": "profile",
                      "help": "Configuration profile to use for commands",
                      "global": true
                    },
                    {
                      "long": "sort-by",
                      "values": [
                        "name_ascending",
                        "name_descending",
                        "id_ascending"
                      ]
                    }
                  ]
                },
                {
                  "name": "show",
                  "about": "Get the configuration of switch ports.",
                  "args": [
                    {
                      "long": "format",
                      "help": "Format in which to print output",
                      "global": true
                    },
                    {
                      "long": "profile",
                      "help": "Configuration profile to use for commands",
                      "global": true
                    }
                  ]
                },
                {
                  "name": "view",
                  "about": "Get information about switch port",
                  "args": [
                    {
                      "long": "format",
                      "help": "Format in which to print output",
                      "global": true
                    },
                    {
                      "long": "port",
                      "help": "A name or id to use when selecting switch port settings info objects."
                    },
                    {
                      "long": "profile",
                      "help": "Configuration profile to use for commands",
                      "global": true
                    }
                  ]
                }
              ]
            }
          ]
        },
        {
          "name": "policy",
          "args": [
            {
              "long": "format",
              "help": "Format in which to print output",
              "global": true
            },
            {
              "long": "profile",
              "help": "Configuration profile to use for commands",
              "global": true
            }
          ],
          "subcommands": [
            {
              "name": "update",
              "about": "Update top-level IAM policy",
              "args": [
                {
                  "long": "format",
                  "help": "Format in which to print output",
                  "global": true
                },
                {
                  "long": "json-body",
                  "help": "Path to a file that contains the full json body."
                },
                {
                  "long": "json-body-template",
                  "help": "XXX"
                },
                {
                  "long": "profile",
                  "help": "Configuration profile to use for commands",
                  "global": true
                }
              ]
            },
            {
              "name": "view",
              "about": "Fetch top-level IAM policy",
              "args": [
                {
                  "long": "format",
                  "help": "Format in which to print output",
                  "global": true
                },
                {
                  "long": "profile",
                  "help": "Configuration profile to use for commands",
                  "global": true
                }
              ]
            }
          ]
        },
        {
          "name": "update",
          "args": [
            {
              "long": "format",
              "help": "Format in which to print output",
              "global": true
            },
            {
              "long": "profile",
              "help": "Configuration profile to use for commands",
              "global": true
            }
          ],
          "subcommands": [
            {
              "name": "repo",
              "args": [
                {
                  "long": "format",
                  "help": "Format in which to print output",
                  "global": true
                },
                {
                  "long": "profile",
                  "help": "Configuration profile to use for commands",
                  "global": true
                }
              ],
              "subcommands": [
                {
                  "name": "upload",
                  "args": [
                    {
                      "long": "format",
                      "help": "Format in which to print output",
                      "global": true
                    },
                    {
                      "long": "path",
                      "short": "p",
                      "help": "Path to the TUF repository"
                    },
                    {
                      "long": "profile",
                      "help": "Configuration profile to use for commands",
                      "global": true
                    }
                  ]
                }
              ]
            }
          ]
        }
      ]
    },
    {
      "name": "user",
      "args": [
        {
          "long": "format",
          "help": "Format in which to print output",
          "global": true
        },
        {
          "long": "profile",
          "help": "Configuration profile to use for commands",
          "global": true
        }
      ],
      "subcommands": [
        {
          "name": "list",
          "about": "List users",
          "args": [
            {
              "long": "format",
              "help": "Format in which to print output",
              "global": true
            },
            {
              "long": "group"
            },
            {
              "long": "limit",
              "help": "Maximum number of items returned by a single call"
            },
            {
              "long": "profile",
              "help": "Configuration profile to use for commands",
              "global": true
            },
            {
              "long": "sort-by",
              "values": [
                "id_ascending"
              ]
            }
          ]
        },
        {
          "name": "list-sessions",
          "about": "List user's console sessions",
          "args": [
            {
              "long": "limit",
              "help": "Maximum number of items returned by a single call"
            },
            {
              "long": "profile",
              "help": "Configuration profile to use for commands",
              "global": true
            },
            {
              "long": "sort-by",
              "values": [
                "id_ascending"
              ]
            },
            {
              "long": "user-id",
              "help": "ID of the user"
            }
          ]
        },
        {
          "name": "list-tokens",
          "about": "List user's access tokens",
          "args": [
            {
              "long": "limit",
              "help": "Maximum number of items returned by a single call"
            },
            {
              "long": "profile",
              "help": "Configuration profile to use for commands",
              "global": true
            },
            {
              "long": "sort-by",
              "values": [
                "id_ascending"
              ]
            },
            {
              "long": "user-id",
              "help": "ID of the user"
            }
          ]
        },
        {
          "name": "logout",
          "about": "Log user out",
          "long_about": "Silo admins can use this endpoint to log the specified user out by deleting all of their tokens AND sessions. This cannot be undone.",
          "args": [
            {
              "long": "profile",
              "help": "Configuration profile to use for commands",
              "global": true
            },
            {
              "long": "user-id",
              "help": "ID of the user"
            }
          ]
        },
        {
          "name": "view",
          "about": "Fetch user",
          "args": [
            {
              "long": "profile",
              "help": "Configuration profile to use for commands",
              "global": true
            },
            {
              "long": "user-id",
              "help": "ID of the user"
            }
          ]
        }
      ]
    },
    {
      "name": "utilization",
      "about": "Fetch resource utilization for user's current silo",
      "args": [
        {
          "long": "format",
          "help": "Format in which to print output",
          "global": true
        },
        {
          "long": "profile",
          "help": "Configuration profile to use for commands",
          "global": true
        }
      ]
    },
    {
      "name": "version",
      "about": "Prints version information about the CLI.",
      "args": [
        {
          "long": "format",
          "help": "Format in which to print output",
          "global": true
        },
        {
          "long": "profile",
          "help": "Configuration profile to use for commands",
          "global": true
        }
      ]
    },
    {
      "name": "vpc",
      "args": [
        {
          "long": "format",
          "help": "Format in which to print output",
          "global": true
        },
        {
          "long": "profile",
          "help": "Configuration profile to use for commands",
          "global": true
        }
      ],
      "subcommands": [
        {
          "name": "create",
          "about": "Create VPC",
          "args": [
            {
              "long": "description"
            },
            {
              "long": "dns-name"
            },
            {
              "long": "format",
              "help": "Format in which to print output",
              "global": true
            },
            {
              "long": "ipv6-prefix",
              "help": "The IPv6 prefix for this VPC\n\nAll IPv6 subnets created from this VPC must be taken from this range, which should be a Unique Local Address in the range `fd00::/48`. The default VPC Subnet will have the first `/64` range from this prefix."
            },
            {
              "long": "json-body",
              "help": "Path to a file that contains the full json body."
            },
            {
              "long": "json-body-template",
              "help": "XXX"
            },
            {
              "long": "name"
            },
            {
              "long": "profile",
              "help": "Configuration profile to use for commands",
              "global": true
            },
            {
              "long": "project",
              "help": "Name or ID of the project"
            }
          ]
        },
        {
          "name": "delete",
          "about": "Delete VPC",
          "args": [
            {
              "long": "format",
              "help": "Format in which to print output",
              "global": true
            },
            {
              "long": "profile",
              "help": "Configuration profile to use for commands",
              "global": true
            },
            {
              "long": "project",
              "help": "Name or ID of the project"
            },
            {
              "long": "vpc",
              "help": "Name or ID of the VPC"
            }
          ]
        },
        {
          "name": "firewall-rules",
          "args": [
            {
              "long": "format",
              "help": "Format in which to print output",
              "global": true
            },
            {
              "long": "profile",
              "help": "Configuration profile to use for commands",
              "global": true
            }
          ],
          "subcommands": [
            {
              "name": "update",
              "about": "Replace firewall rules",
              "long_about": "The maximum number of rules per VPC is 1024.\n\nTargets are used to specify the set of instances to which a firewall rule applies. You can target instances directly by name, or specify a VPC, VPC subnet, IP, or IP subnet, which will apply the rule to traffic going to all matching instances. Targets are additive: the rule applies to instances matching ANY target. The maximum number of targets is 256.\n\nFilters reduce the scope of a firewall rule. Without filters, the rule applies to all packets to the targets (or from the targets, if it's an outbound rule). With multiple filters, the rule applies only to packets matching ALL filters. The maximum number of each type of filter is 256.",
              "args": [
                {
                  "long": "format",
                  "help": "Format in which to print output",
                  "global": true
                },
                {
                  "long": "json-body",
                  "help": "Path to a file that contains the full json body."
                },
                {
                  "long": "json-body-template",
                  "help": "XXX"
                },
                {
                  "long": "profile",
                  "help": "Configuration profile to use for commands",
                  "global": true
                },
                {
                  "long": "project",
                  "help": "Name or ID of the project, only required if `vpc` is provided as a `Name`"
                },
                {
                  "long": "vpc",
                  "help": "Name or ID of the VPC"
                }
              ]
            },
            {
              "name": "view",
              "about": "List firewall rules",
              "args": [
                {
                  "long": "format",
                  "help": "Format in which to print output",
                  "global": true
                },
                {
                  "long": "profile",
                  "help": "Configuration profile to use for commands",
                  "global": true
                },
                {
                  "long": "project",
                  "help": "Name or ID of the project, only required if `vpc` is provided as a `Name`"
                },
                {
                  "long": "vpc",
                  "help": "Name or ID of the VPC"
                }
              ]
            }
          ]
        },
        {
          "name": "list",
          "about": "List VPCs",
          "args": [
            {
              "long": "format",
              "help": "Format in which to print output",
              "global": true
            },
            {
              "long": "limit",
              "help": "Maximum number of items returned by a single call"
            },
            {
              "long": "profile",
              "help": "Configuration profile to use for commands",
              "global": true
            },
            {
              "long": "project",
              "help": "Name or ID of the project"
            },
            {
              "long": "sort-by",
              "values": [
                "name_ascending",
                "name_descending",
                "id_ascending"
              ]
            }
          ]
        },
        {
          "name": "router",
          "args": [
            {
              "long": "format",
              "help": "Format in which to print output",
              "global": true
            },
            {
              "long": "profile",
              "help": "Configuration profile to use for commands",
              "global": true
            }
          ],
          "subcommands": [
            {
              "name": "create",
              "about": "Create VPC router",
              "args": [
                {
                  "long": "description"
                },
                {
                  "long": "format",
                  "help": "Format in which to print output",
                  "global": true
                },
                {
                  "long": "json-body",
                  "help": "Path to a file that contains the full json body."
                },
                {
                  "long": "json-body-template",
                  "help": "XXX"
                },
                {
                  "long": "name"
                },
                {
                  "long": "profile",
                  "help": "Configuration profile to use for commands",
                  "global": true
                },
                {
                  "long": "project",
                  "help": "Name or ID of the project, only required if `vpc` is provided as a `Name`"
                },
                {
                  "long": "vpc",
                  "help": "Name or ID of the VPC"
                }
              ]
            },
            {
              "name": "delete",
              "about": "Delete router",
              "args": [
                {
                  "long": "format",
                  "help": "Format in which to print output",
                  "global": true
                },
                {
                  "long": "profile",
                  "help": "Configuration profile to use for commands",
                  "global": true
                },
                {
                  "long": "project",
                  "help": "Name or ID of the project, only required if `vpc` is provided as a `Name`"
                },
                {
                  "long": "router",
                  "help": "Name or ID of the router"
                },
                {
                  "long": "vpc",
                  "help": "Name or ID of the VPC"
                }
              ]
            },
            {
              "name": "list",
              "about": "List routers",
              "args": [
                {
                  "long": "format",
                  "help": "Format in which to print output",
                  "global": true
                },
                {
                  "long": "limit",
                  "help": "Maximum number of items returned by a single call"
                },
                {
                  "long": "profile",
                  "help": "Configuration profile to use for commands",
                  "global": true
                },
                {
                  "long": "project",
                  "help": "Name or ID of the project, only required if `vpc` is provided as a `Name`"
                },
                {
                  "long": "sort-by",
                  "values": [
                    "name_ascending",
                    "name_descending",
                    "id_ascending"
                  ]
                },
                {
                  "long": "vpc",
                  "help": "Name or ID of the VPC"
                }
              ]
            },
            {
              "name": "route",
              "args": [
                {
                  "long": "format",
                  "help": "Format in which to print output",
                  "global": true
                },
                {
                  "long": "profile",
                  "help": "Configuration profile to use for commands",
                  "global": true
                }
              ],
              "subcommands": [
                {
                  "name": "create",
                  "about": "Create route",
                  "args": [
                    {
                      "long": "description"
                    },
                    {
                      "long": "format",
                      "help": "Format in which to print output",
                      "global": true
                    },
                    {
                      "long": "json-body",
                      "help": "Path to a file that contains the full json body."
                    },
                    {
                      "long": "json-body-template",
                      "help": "XXX"
                    },
                    {
                      "long": "name"
                    },
                    {
                      "long": "profile",
                      "help": "Configuration profile to use for commands",
                      "global": true
                    },
                    {
                      "long": "project",
                      "help": "Name or ID of the project, only required if `vpc` is provided as a `Name`"
                    },
                    {
                      "long": "router",
                      "help": "Name or ID of the router"
                    },
                    {
                      "long": "vpc",
                      "help": "Name or ID of the VPC, only required if `router` is provided as a `Name`"
                    }
                  ]
                },
                {
                  "name": "delete",
                  "about": "Delete route",
                  "args": [
                    {
                      "long": "format",
                      "help": "Format in which to print output",
                      "global": true
                    },
                    {
                      "long": "profile",
                      "help": "Configuration profile to use for commands",
                      "global": true
                    },
                    {
                      "long": "project",
                      "help": "Name or ID of the project, only required if `vpc` is provided as a `Name`"
                    },
                    {
                      "long": "route",
                      "help": "Name or ID of the route"
                    },
                    {
                      "long": "router",
                      "help": "Name or ID of the router"
                    },
                    {
                      "long": "vpc",
                      "help": "Name or ID of the VPC, only required if `router` is provided as a `Name`"
                    }
                  ]
                },
                {
                  "name": "list",
                  "about": "List routes",
                  "long_about": "List the routes associated with a router in a particular VPC.",
                  "args": [
                    {
                      "long": "format",
                      "help": "Format in which to print output",
                      "global": true
                    },
                    {
                      "long": "limit",
                      "help": "Maximum number of items returned by a single call"
                    },
                    {
                      "long": "profile",
                      "help": "Configuration profile to use for commands",
                      "global": true
                    },
                    {
                      "long": "project",
                      "help": "Name or ID of the project, only required if `vpc` is provided as a `Name`"
                    },
                    {
                      "long": "router",
                      "help": "Name or ID of the router"
                    },
                    {
                      "long": "sort-by",
                      "values": [
                        "name_ascending",
                        "name_descending",
                        "id_ascending"
                      ]
                    },
                    {
                      "long": "vpc",
                      "help": "Name or ID of the VPC, only required if `router` is provided as a `Name`"
                    }
                  ]
                },
                {
                  "name": "update",
                  "about": "Update route",
                  "args": [
                    {
                      "long": "description"
                    },
                    {
                      "long": "format",
                      "help": "Format in which to print output",
                      "global": true
                    },
                    {
                      "long": "json-body",
                      "help": "Path to a file that contains the full json body."
                    },
                    {
                      "long": "json-body-template",
                      "help": "XXX"
                    },
                    {
                      "long": "name"
                    },
                    {
                      "long": "profile",
                      "help": "Configuration profile to use for commands",
                      "global": true
                    },
                    {
                      "long": "project",
                      "help": "Name or ID of the project, only required if `vpc` is provided as a `Name`"
                    },
                    {
                      "long": "route",
                      "help": "Name or ID of the route"
                    },
                    {
                      "long": "router",
                      "help": "Name or ID of the router"
                    },
                    {
                      "long": "vpc",
                      "help": "Name or ID of the VPC, only required if `router` is provided as a `Name`"
                    }
                  ]
                },
                {
                  "name": "view",
                  "about": "Fetch route",
                  "args": [
                    {
                      "long": "format",
                      "help": "Format in which to print output",
                      "global": true
                    },
                    {
                      "long": "profile",
                      "help": "Configuration profile to use for commands",
                      "global": true
                    },
                    {
                      "long": "project",
                      "help": "Name or ID of the project, only required if `vpc` is provided as a `Name`"
                    },
                    {
                      "long": "route",
                      "help": "Name or ID of the route"
                    },
                    {
                      "long": "router",
                      "help": "Name or ID of the router"
                    },
                    {
                      "long": "vpc",
                      "help": "Name or ID of the VPC, only required if `router` is provided as a `Name`"
                    }
                  ]
                }
              ]
            },
            {
              "name": "update",
              "about": "Update router",
              "args": [
                {
                  "long": "description"
                },
                {
                  "long": "format",
                  "help": "Format in which to print output",
                  "global": true
                },
                {
                  "long": "json-body",
                  "help": "Path to a file that contains the full json body."
                },
                {
                  "long": "json-body-template",
                  "help": "XXX"
                },
                {
                  "long": "name"
                },
                {
                  "long": "profile",
                  "help": "Configuration profile to use for commands",
                  "global": true
                },
                {
                  "long": "project",
                  "help": "Name or ID of the project, only required if `vpc` is provided as a `Name`"
                },
                {
                  "long": "router",
                  "help": "Name or ID of the router"
                },
                {
                  "long": "vpc",
                  "help": "Name or ID of the VPC"
                }
              ]
            },
            {
              "name": "view",
              "about": "Fetch router",
              "args": [
                {
                  "long": "format",
                  "help": "Format in which to print output",
                  "global": true
                },
                {
                  "long": "profile",
                  "help": "Configuration profile to use for commands",
                  "global": true
                },
                {
                  "long": "project",
                  "help": "Name or ID of the project, only required if `vpc` is provided as a `Name`"
                },
                {
                  "long": "router",
                  "help": "Name or ID of the router"
                },
                {
                  "long": "vpc",
                  "help": "Name or ID of the VPC"
                }
              ]
            }
          ]
        },
        {
          "name": "subnet",
          "args": [
            {
              "long": "format",
              "help": "Format in which to print output",
              "global": true
            },
            {
              "long": "profile",
              "help": "Configuration profile to use for commands",
              "global": true
            }
          ],
          "subcommands": [
            {
              "name": "create",
              "about": "Create subnet",
              "args": [
                {
                  "long": "custom-router",
                  "help": "An optional router, used to direct packets sent from hosts in this subnet to any destination address.\n\nCustom routers apply in addition to the VPC-wide *system* router, and have higher priority than the system router for an otherwise equal-prefix-length match."
                },
                {
                  "long": "description"
                },
                {
                  "long": "format",
                  "help": "Format in which to print output",
                  "global": true
                },
                {
                  "long": "ipv4-block",
                  "help": "The IPv4 address range for this subnet.\n\nIt must be allocated from an RFC 1918 private address range, and must not overlap with any other existing subnet in the VPC."
                },
                {
                  "long": "ipv6-block",
                  "help": "The IPv6 address range for this subnet.\n\nIt must be allocated from the RFC 4193 Unique Local Address range, with the prefix equal to the parent VPC's prefix. A random `/64` block will be assigned if one is not provided. It must not overlap with any existing subnet in the VPC."
                },
                {
                  "long": "json-body",
                  "help": "Path to a file that contains the full json body."
                },
                {
                  "long": "json-body-template",
                  "help": "XXX"
                },
                {
                  "long": "name"
                },
                {
                  "long": "profile",
                  "help": "Configuration profile to use for commands",
                  "global": true
                },
                {
                  "long": "project",
                  "help": "Name or ID of the project, only required if `vpc` is provided as a `Name`"
                },
                {
                  "long": "vpc",
                  "help": "Name or ID of the VPC"
                }
              ]
            },
            {
              "name": "delete",
              "about": "Delete subnet",
              "args": [
                {
                  "long": "format",
                  "help": "Format in which to print output",
                  "global": true
                },
                {
                  "long": "profile",
                  "help": "Configuration profile to use for commands",
                  "global": true
                },
                {
                  "long": "project",
                  "help": "Name or ID of the project, only required if `vpc` is provided as a `Name`"
                },
                {
                  "long": "subnet",
                  "help": "Name or ID of the subnet"
                },
                {
                  "long": "vpc",
                  "help": "Name or ID of the VPC"
                }
              ]
            },
            {
              "name": "list",
              "about": "List subnets",
              "args": [
                {
                  "long": "format",
                  "help": "Format in which to print output",
                  "global": true
                },
                {
                  "long": "limit",
                  "help": "Maximum number of items returned by a single call"
                },
                {
                  "long": "profile",
                  "help": "Configuration profile to use for commands",
                  "global": true
                },
                {
                  "long": "project",
                  "help": "Name or ID of the project, only required if `vpc` is provided as a `Name`"
                },
                {
                  "long": "sort-by",
                  "values": [
                    "name_ascending",
                    "name_descending",
                    "id_ascending"
                  ]
                },
                {
                  "long": "vpc",
                  "help": "Name or ID of the VPC"
                }
              ]
            },
            {
              "name": "nic",
              "args": [
                {
                  "long": "format",
                  "help": "Format in which to print output",
                  "global": true
                },
                {
                  "long": "profile",
                  "help": "Configuration profile to use for commands",
                  "global": true
                }
              ],
              "subcommands": [
                {
                  "name": "list",
                  "about": "List network interfaces",
                  "args": [
                    {
                      "long": "format",
                      "help": "Format in which to print output",
                      "global": true
                    },
                    {
                      "long": "limit",
                      "help": "Maximum number of items returned by a single call"
                    },
                    {
                      "long": "profile",
                      "help": "Configuration profile to use for commands",
                      "global": true
                    },
                    {
                      "long": "project",
                      "help": "Name or ID of the project, only required if `vpc` is provided as a `Name`"
                    },
                    {
                      "long": "sort-by",
                      "values": [
                        "name_ascending",
                        "name_descending",
                        "id_ascending"
                      ]
                    },
                    {
                      "long": "subnet",
                      "help": "Name or ID of the subnet"
                    },
                    {
                      "long": "vpc",
                      "help": "Name or ID of the VPC"
                    }
                  ]
                }
              ]
            },
            {
              "name": "update",
              "about": "Update subnet",
              "args": [
                {
                  "long": "custom-router",
                  "help": "An optional router, used to direct packets sent from hosts in this subnet to any destination address."
                },
                {
                  "long": "description"
                },
                {
                  "long": "format",
                  "help": "Format in which to print output",
                  "global": true
                },
                {
                  "long": "json-body",
                  "help": "Path to a file that contains the full json body."
                },
                {
                  "long": "json-body-template",
                  "help": "XXX"
                },
                {
                  "long": "name"
                },
                {
                  "long": "profile",
                  "help": "Configuration profile to use for commands",
                  "global": true
                },
                {
                  "long": "project",
                  "help": "Name or ID of the project, only required if `vpc` is provided as a `Name`"
                },
                {
                  "long": "subnet",
                  "help": "Name or ID of the subnet"
                },
                {
                  "long": "vpc",
                  "help": "Name or ID of the VPC"
                }
              ]
            },
            {
              "name": "view",
              "about": "Fetch subnet",
              "args": [
                {
                  "long": "format",
                  "help": "Format in which to print output",
                  "global": true
                },
                {
                  "long": "profile",
                  "help": "Configuration profile to use for commands",
                  "global": true
                },
                {
                  "long": "project",
                  "help": "Name or ID of the project, only required if `vpc` is provided as a `Name`"
                },
                {
                  "long": "subnet",
                  "help": "Name or ID of the subnet"
                },
                {
                  "long": "vpc",
                  "help": "Name or ID of the VPC"
                }
              ]
            }
          ]
        },
        {
          "name": "update",
          "about": "Update a VPC",
          "args": [
            {
              "long": "description"
            },
            {
              "long": "dns-name"
            },
            {
              "long": "format",
              "help": "Format in which to print output",
              "global": true
            },
            {
              "long": "json-body",
              "help": "Path to a file that contains the full json body."
            },
            {
              "long": "json-body-template",
              "help": "XXX"
            },
            {
              "long": "name"
            },
            {
              "long": "profile",
              "help": "Configuration profile to use for commands",
              "global": true
            },
            {
              "long": "project",
              "help": "Name or ID of the project"
            },
            {
              "long": "vpc",
              "help": "Name or ID of the VPC"
            }
          ]
        },
        {
          "name": "view",
          "about": "Fetch VPC",
          "args": [
            {
              "long": "format",
              "help": "Format in which to print output",
              "global": true
            },
            {
              "long": "profile",
              "help": "Configuration profile to use for commands",
              "global": true
            },
            {
              "long": "project",
              "help": "Name or ID of the project"
            },
            {
              "long": "vpc",
              "help": "Name or ID of the VPC"
            }
          ]
        }
      ]
    }
  ]
}<|MERGE_RESOLUTION|>--- conflicted
+++ resolved
@@ -762,18 +762,17 @@
           "about": "Create a new support bundle",
           "args": [
             {
-<<<<<<< HEAD
-              "long": "format",
-              "help": "Format in which to print output",
-              "global": true
-=======
+              "long": "format",
+              "help": "Format in which to print output",
+              "global": true
+            },
+            {
               "long": "json-body",
               "help": "Path to a file that contains the full json body."
             },
             {
               "long": "json-body-template",
               "help": "XXX"
->>>>>>> cc7506d5
             },
             {
               "long": "profile",
@@ -897,6 +896,11 @@
             {
               "long": "bundle-id",
               "help": "ID of the support bundle"
+            },
+            {
+              "long": "format",
+              "help": "Format in which to print output",
+              "global": true
             },
             {
               "long": "json-body",
@@ -1650,80 +1654,6 @@
           ]
         },
         {
-<<<<<<< HEAD
-          "name": "metrics",
-          "args": [
-            {
-              "long": "format",
-              "help": "Format in which to print output",
-              "global": true
-            },
-            {
-              "long": "profile",
-              "help": "Configuration profile to use for commands",
-              "global": true
-            }
-          ],
-          "subcommands": [
-            {
-              "name": "list",
-              "about": "Fetch disk metrics",
-              "args": [
-                {
-                  "long": "disk"
-                },
-                {
-                  "long": "end-time",
-                  "help": "An exclusive end time of metrics."
-                },
-                {
-                  "long": "format",
-                  "help": "Format in which to print output",
-                  "global": true
-                },
-                {
-                  "long": "limit",
-                  "help": "Maximum number of items returned by a single call"
-                },
-                {
-                  "long": "metric",
-                  "values": [
-                    "activated",
-                    "flush",
-                    "read",
-                    "read_bytes",
-                    "write",
-                    "write_bytes"
-                  ]
-                },
-                {
-                  "long": "order",
-                  "values": [
-                    "ascending",
-                    "descending"
-                  ],
-                  "help": "Query result order"
-                },
-                {
-                  "long": "profile",
-                  "help": "Configuration profile to use for commands",
-                  "global": true
-                },
-                {
-                  "long": "project",
-                  "help": "Name or ID of the project"
-                },
-                {
-                  "long": "start-time",
-                  "help": "An inclusive start time of metrics."
-                }
-              ]
-            }
-          ]
-        },
-        {
-=======
->>>>>>> cc7506d5
           "name": "view",
           "about": "Fetch disk",
           "args": [
@@ -9690,6 +9620,11 @@
           "about": "List user's console sessions",
           "args": [
             {
+              "long": "format",
+              "help": "Format in which to print output",
+              "global": true
+            },
+            {
               "long": "limit",
               "help": "Maximum number of items returned by a single call"
             },
@@ -9715,6 +9650,11 @@
           "about": "List user's access tokens",
           "args": [
             {
+              "long": "format",
+              "help": "Format in which to print output",
+              "global": true
+            },
+            {
               "long": "limit",
               "help": "Maximum number of items returned by a single call"
             },
@@ -9741,6 +9681,11 @@
           "long_about": "Silo admins can use this endpoint to log the specified user out by deleting all of their tokens AND sessions. This cannot be undone.",
           "args": [
             {
+              "long": "format",
+              "help": "Format in which to print output",
+              "global": true
+            },
+            {
               "long": "profile",
               "help": "Configuration profile to use for commands",
               "global": true
@@ -9755,6 +9700,11 @@
           "name": "view",
           "about": "Fetch user",
           "args": [
+            {
+              "long": "format",
+              "help": "Format in which to print output",
+              "global": true
+            },
             {
               "long": "profile",
               "help": "Configuration profile to use for commands",
